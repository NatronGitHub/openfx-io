--- conflicted
+++ resolved
@@ -711,18 +711,12 @@
 }
 
 
-<<<<<<< HEAD
-using namespace OFX;
-
 mDeclarePluginFactory(OIIOResizePluginFactory, {}, ;);
 
 void OIIOResizePluginFactory::unload()
 {
     tearDownOIIOThreads();
 }
-=======
-mDeclarePluginFactory(OIIOResizePluginFactory, {}, {});
->>>>>>> 2226d030
 
 /** @brief The basic describe function, passed a plugin descriptor */
 void OIIOResizePluginFactory::describe(OFX::ImageEffectDescriptor &desc)
