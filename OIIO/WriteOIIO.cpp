--- conflicted
+++ resolved
@@ -416,16 +416,12 @@
     _tileSize = fetchChoiceParam(kParamTileSize);
     if (gIsMultiplanarV2) {
         _outputLayers = fetchChoiceParam(kParamOutputChannels);
-<<<<<<< HEAD
-        fetchDynamicMultiplaneChoiceParameter(kParamOutputChannels, false /*splitPlanesIntoChannels*/, false /*addNoneOpt*/, true/*isOutput*/, false /*hideIfDisconnected*/, _inputClip);
-=======
 
         {
             FetchChoiceParamOptions args = FetchChoiceParamOptions::createFetchChoiceParamOptionsForOutputPlane();
             args.dependsClips.push_back(_inputClip);
             fetchDynamicMultiplaneChoiceParameter(kParamOutputChannels, args);
         }
->>>>>>> 8f113005
         onAllParametersFetched();
         _parts = fetchChoiceParam(kParamPartsSplitting);
         _views = fetchChoiceParam(kParamViewsSelector);
@@ -1190,15 +1186,9 @@
                 }
                 MultiPlane::ImagePlaneDesc plane, pairedPlane;
                 MultiPlane::ImagePlaneDesc::mapOFXComponentsTypeStringToPlanes(rawComponents, &plane, &pairedPlane);
-<<<<<<< HEAD
 
                 std::vector<std::string> planeChannels = plane.getChannels();
 
-=======
-
-                std::vector<std::string> planeChannels = plane.getChannels();
-
->>>>>>> 8f113005
                 if ( plane.getNumComponents() > 0 ) {
                     for (std::size_t i = 0; i < planeChannels.size(); ++i) {
                         planeChannels[i] = plane.getPlaneLabel() + "." + planeChannels[i];
