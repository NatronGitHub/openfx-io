--- conflicted
+++ resolved
@@ -89,13 +89,8 @@
 #if LIBAVCODEC_VERSION_INT < AV_VERSION_INT(58, 0, 0)
 #error "This requires FFmpeg >= 4.0"
 #endif
-<<<<<<< HEAD
 
 #define OFX_FFMPEG_SCRATCHBUFFER 1 // avoid reallocating every frame
-=======
-#pragma message WARN("TODO: sync with mov64Writer 12.2v5 (this is synced with mov64Writer 11.1v3)")
-
->>>>>>> 7e0bbff1
 #define OFX_FFMPEG_PRINT_CODECS 0 // print list of supported/ignored codecs and formats
 #define OFX_FFMPEG_TIMECODE 0     // timecode support
 #define OFX_FFMPEG_AUDIO 0        // audio support
@@ -996,159 +991,6 @@
     }
 }
 
-<<<<<<< HEAD
-=======
-////////////////////////////////////////////////////////////////////////////////
-// MyAVPicture
-// Wrapper class for the FFmpeg AVPicture structure.
-// In order negate the chances of memory leaks when using FFmpeg this class
-// provides the initialisation, allocation and release of memory associated
-// with an AVPicture structure.
-//
-// Example usage:
-//
-//    MyAVPicture avPicture;
-//    ret = avPicture.alloc(width(), height(), pixelFormatCodec);
-//    if (!ret) {
-//      :
-//    }
-//
-// IMPORTANT
-// This class has been purposefully designed NOT to have parameterised
-// constructors or assignment operators. The reason for this is due to the
-// complexity of managing the lifetime of the structure and its associated
-// memory buffers.
-//
-class MyAVPicture
-{
-public:
-    ////////////////////////////////////////////////////////////////////////////////
-    // Ctor. Initialise the AVPicture structure.
-    MyAVPicture()
-    {
-        for (int i = 0; i < 4; ++i) {
-            data[i] = NULL;
-            linesize[i] = 0;
-        }
-    }
-
-    ////////////////////////////////////////////////////////////////////////////////
-    // Dtor. Release all resources. Release the AVPicture buffers and the
-    // AVPicture structure.
-    ~MyAVPicture();
-
-    ////////////////////////////////////////////////////////////////////////////////
-    // alloc
-    // VIDEO SPECIFIC.
-    // Allocate a buffer or buffers for the AVPicture structure. How many
-    // buffers depends upon |avPixelFormat| which is a VIDEO format.
-    //
-    // @param width Frame width in pixels.
-    // @param height Frame height in pixels.
-    // @param avPixelFormat An AVPixelFormat enumeration for the frame pixel format.
-    // @param align Buffer byte alignment.
-    //
-    // @return 0 if successful.
-    //         <0 otherwise.
-    //
-    int alloc(int width, int height, enum AVPixelFormat avPixelFormat);
-
-#if 1
-    uint8_t *data[4];    ///< pointers to the image data planes
-    int linesize[4];     ///< number of bytes per line
-#else
-    // operator dereference overload.
-    AVPicture* operator->() { return &_avPicture; }
-
-    // operator type cast overload.
-    operator AVPicture*() { return &_avPicture; }
-
-private:
-    AVPicture _avPicture;
-#endif
-
-private:
-    // Release any memory allocated to the data member variable of
-    // the AVPicture structure.
-    void deallocateAVPictureData();
-
-    // Probably do not need the following or the headaches
-    // of trying to support the functionality.
-    // Hide the copy constructor. Who would manage memory?
-    MyAVPicture(MyAVPicture& avPicture);
-    // Hide the assignment operator. Who would manage memory?
-    MyAVPicture& operator=(const MyAVPicture& /*rhs*/) { return *this; }
-};
-
-////////////////////////////////////////////////////////////////////////////////
-// MyAVPicture
-// Wrapper class for the ffmpeg AVPicture structure.
-// In order negate the chances of memory leaks when using ffmpeg this class
-// provides the initialisation, allocation and release of memory associated
-// with an AVPicture structure.
-//
-// Example usage:
-//
-//    MyAVPicture avPicture;
-//    ret = avPicture.alloc(width(), height(), pixelFormatCodec);
-//    if (!ret) {
-//      :
-//    }
-//
-// IMPORTANT
-// This class has been purposefully designed NOT to have parameterised
-// constructors or assignment operators. The reason for this is due to the
-// complexity of managing the lifetime of the structure and its associated
-// memory buffers.
-//
-MyAVPicture::~MyAVPicture()
-{
-    // The most important part of this class.
-    deallocateAVPictureData();
-}
-
-////////////////////////////////////////////////////////////////////////////////
-// alloc
-// VIDEO SPECIFIC.
-// Allocate a buffer or buffers for the AVPicture structure. How many
-// buffers depends upon |avPixelFormat| which is a VIDEO format.
-//
-// @param width Frame width in pixels.
-// @param height Frame height in pixels.
-// @param avPixelFormat An AVPixelFormat enumeration for the frame pixel format.
-// @param align Buffer byte alignment.
-//
-// @return 0 if successful.
-//         <0 otherwise.
-//
-int
-MyAVPicture::alloc(int width,
-                   int height,
-                   enum AVPixelFormat avPixelFormat)
-{
-    deallocateAVPictureData(); // In case this method is called multiple times on the same object.
-    int ret = av_image_alloc(data, linesize, width, height, avPixelFormat, 1);
-    if (ret > 0) { // av_image_alloc returns bytes on success
-        ret = 0;
-    }
-
-    return ret;
-}
-
-// Release any memory allocated to the data member variable of
-// the AVPicture structure.
-void
-MyAVPicture::deallocateAVPictureData()
-{
-    if (data[0]) {
-        av_freep(&data[0]);
-        for (int i = 0; i < 4; ++i) {
-            data[i] = NULL;
-            linesize[i] = 0;
-        }
-    }
-}
->>>>>>> 7e0bbff1
 
 class WriteFFmpegPlugin
     : public GenericWriterPlugin
@@ -1555,7 +1397,6 @@
     , _firstFrameToEncode(1)
     , _lastFrameToEncode(1)
     , _frameStep(1)
-<<<<<<< HEAD
     , _format(nullptr)
     , _fps(nullptr)
     , _prefPixelCoding(nullptr)
@@ -1567,19 +1408,6 @@
     , _dnxhdCodecProfile(nullptr)
     , _encodeVideoRange(nullptr)
     , _hapFormat(nullptr)
-=======
-    , _format(NULL)
-    , _fps(NULL)
-    , _prefPixelCoding(NULL)
-    , _prefBitDepth(NULL)
-    , _prefAlpha(NULL)
-    , _infoPixelFormat(NULL)
-    , _infoBitDepth(NULL)
-    , _infoBPP(NULL)
-    , _dnxhdCodecProfile(NULL)
-    , _encodeVideoRange(NULL)
-    , _hapFormat(NULL)
->>>>>>> 7e0bbff1
 #if OFX_FFMPEG_TIMECODE
     , _writeTimeCode(nullptr)
 #endif
@@ -1945,11 +1773,7 @@
         } else {
             outTargetPixelFormat = AV_PIX_FMT_YUV422P;
         }
-<<<<<<< HEAD
     } else if (videoCodec->pix_fmts != nullptr) {
-=======
-    } else if (videoCodec->pix_fmts != NULL) {
->>>>>>> 7e0bbff1
         //This is the most frequent path, where we can guess best pix format using ffmpeg.
         //find highest bit depth pix fmt.
         const AVPixelFormat* currPixFormat  = videoCodec->pix_fmts;
@@ -3314,11 +3138,7 @@
     }
 
     // see ffmpeg.c:3042 from ffmpeg 3.2.2
-<<<<<<< HEAD
     int ret = avcodec_parameters_from_context(myAVStream->stream->codecpar, avCodecContext);
-=======
-    int ret = avcodec_parameters_from_context(avStream->codecpar, avCodecContext);
->>>>>>> 7e0bbff1
     if (ret < 0) {
         setPersistentMessage( Message::eMessageError, "", string("Error initializing the output stream codec context.") );
 
@@ -3891,11 +3711,7 @@
 
     assert(!_formatContext);
     if (!_formatContext) {
-<<<<<<< HEAD
         avformat_alloc_output_context2( &_formatContext, avOutputFormat, nullptr, filename.c_str() );
-=======
-        avformat_alloc_output_context2( &_formatContext, avOutputFormat, NULL, filename.c_str() );
->>>>>>> 7e0bbff1
     }
 
     /////////////////////                            ////////////////////
@@ -4055,10 +3871,7 @@
         AVCodecContext* avCodecContext = _streamVideo.codecContext;
         avCodecContext->pix_fmt = targetPixelFormat;
 
-<<<<<<< HEAD
 #if OFX_FFMPEG_SCRATCHBUFFER
-=======
->>>>>>> 7e0bbff1
         std::size_t picSize = av_image_get_buffer_size(targetPixelFormat,
                                                        max(avCodecContext->width, rodPixel.x2 - rodPixel.x1),
                                                        max(avCodecContext->height, rodPixel.y2 - rodPixel.y1), 1);
@@ -4221,11 +4034,7 @@
     // - https://trac.ffmpeg.org/ticket/6465
     // - https://lists.ffmpeg.org/pipermail/ffmpeg-user/2015-May/026742.html
     // - https://forum.blackmagicdesign.com/viewtopic.php?f=21&t=51457#p355458
-<<<<<<< HEAD
     const char* encoder = nullptr;
-=======
-    const char* encoder = NULL;
->>>>>>> 7e0bbff1
     if (codecId == AV_CODEC_ID_PRORES) {
         int index = _codec->getValue();
         const vector<string>& codecsShortNames = FFmpegSingleton::Instance().getCodecsShortNames();
@@ -5949,7 +5758,6 @@
             // @deprecated there is no libavcodec-wide limit on the number of B-frames
             // left for backward compatibility.
             IntParamDescriptor* param = desc.defineIntParam(kParamBFrames);
-<<<<<<< HEAD
             param->setLabel(kParamBFramesLabel);
             param->setHint(kParamBFramesHint);
             // #define FF_MAX_B_FRAMES 16
@@ -5957,9 +5765,6 @@
             param->setRange(-1, 16);
             param->setDefault(-1); // default is -1, see x264_defaults in libavcodec/libx264.c
             param->setAnimates(false);
-=======
-            param->setIsSecretAndDisabled(true);
->>>>>>> 7e0bbff1
             param->setParent(*group);
             if (page) {
                 page->addChild(*param);
