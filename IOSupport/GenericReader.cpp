/*
 OFX GenericReader plugin.
 A base class for all OpenFX-based decoders.
 
 Copyright (C) 2013 INRIA
 Author Alexandre Gauthier-Foichat alexandre.gauthier-foichat@inria.fr
 
 Redistribution and use in source and binary forms, with or without modification,
 are permitted provided that the following conditions are met:
 
 Redistributions of source code must retain the above copyright notice, this
 list of conditions and the following disclaimer.
 
 Redistributions in binary form must reproduce the above copyright notice, this
 list of conditions and the following disclaimer in the documentation and/or
 other materials provided with the distribution.
 
 Neither the name of the {organization} nor the names of its
 contributors may be used to endorse or promote products derived from
 this software without specific prior written permission.
 
 THIS SOFTWARE IS PROVIDED BY THE COPYRIGHT HOLDERS AND CONTRIBUTORS "AS IS" AND
 ANY EXPRESS OR IMPLIED WARRANTIES, INCLUDING, BUT NOT LIMITED TO, THE IMPLIED
 WARRANTIES OF MERCHANTABILITY AND FITNESS FOR A PARTICULAR PURPOSE ARE
 DISCLAIMED. IN NO EVENT SHALL THE COPYRIGHT HOLDER OR CONTRIBUTORS BE LIABLE FOR
 ANY DIRECT, INDIRECT, INCIDENTAL, SPECIAL, EXEMPLARY, OR CONSEQUENTIAL DAMAGES
 (INCLUDING, BUT NOT LIMITED TO, PROCUREMENT OF SUBSTITUTE GOODS OR SERVICES;
 LOSS OF USE, DATA, OR PROFITS; OR BUSINESS INTERRUPTION) HOWEVER CAUSED AND ON
 ANY THEORY OF LIABILITY, WHETHER IN CONTRACT, STRICT LIABILITY, OR TORT
 (INCLUDING NEGLIGENCE OR OTHERWISE) ARISING IN ANY WAY OUT OF THE USE OF THIS
 SOFTWARE, EVEN IF ADVISED OF THE POSSIBILITY OF SUCH DAMAGE.
 
 INRIA
 Domaine de Voluceau
 Rocquencourt - B.P. 105
 78153 Le Chesnay Cedex - France
 
 */
#include "GenericReader.h"

#include <iostream>
#include <memory>
#include <algorithm>
#include <climits>
#include <cmath>
#include <fstream>

#include "ofxsLog.h"
#include "ofxsCopier.h"
#include "ofxsMacros.h"

#ifdef OFX_EXTENSIONS_TUTTLE
#include <tuttle/ofxReadWrite.h>
#endif
#include <ofxNatron.h>

#include "SequenceParsing/SequenceParsing.h"
#include "GenericOCIO.h"
#include "IOUtility.h"

#define kPluginGrouping "Image/Readers"

// in the Reader context, the script name must be kOfxImageEffectFileParamName, @see kOfxImageEffectContextReader
#define kParamFilename kOfxImageEffectFileParamName
#define kParamFilenameLabel "File"
#define kParamFilenameHint "The input image sequence/video stream file(s)."

#define kParamProxy kOfxImageEffectProxyParamName
#define kParamProxyLabel "Proxy File"
#define kParamProxyHint \
"Filename of the proxy images. They will be used instead of the images read from the File parameter " \
"when the proxy mode (downscaling of the images) is activated."

#define kParamProxyThreshold "proxyThreshold"
#define kParamProxyThresholdLabel "Proxy threshold"
#define kParamProxyThresholdHint \
"The scale of the proxy images. By default it will be automatically computed out of the " \
"images headers when you set the proxy file(s) path. When the render scale (proxy) is set to " \
"a scale lower or equal to this value then the proxy image files will be used instead of the " \
"original images. You can change this parameter by checking the \"Custom scale\" checkbox " \
"so that you can change the scale at which the proxy images should be used instead of the original images."

#define kParamOriginalProxyScale "originalProxyScale"
#define kParamOriginalProxyScaleLabel "Original Proxy Scale"
#define kParamOriginalProxyScaleHint \
"The original scale of the proxy image."

#define kParamCustomProxyScale "customProxyScale"
#define kParamCustomProxyScaleLabel "Custom Proxy Scale"
#define kParamCustomProxyScaleHint \
"Check to enable the Proxy scale edition."

#define kParamOnMissingFrame "onMissingFrame"
#define kParamOnMissingFrameLabel "On Missing Frame"
#define kParamOnMissingFrameHint \
"What to do when a frame is missing from the sequence/stream."

#define kParamFrameMode "frameMode"
#define kParamFrameModeLabel "Frame Mode"
enum FrameModeEnum
{
    eFrameModeStartingTime,
    eFrameModeTimeOffset,
};
#define kParamFrameModeOptionStartingTime "Starting Time"
#define kParamFrameModeOptionTimeOffset "Time Offset"

#define kParamTimeOffset "timeOffset"
#define kParamTimeOffsetLabel "Time Offset"
#define kParamTimeOffsetHint \
"Offset applied to the sequence in time units (i.e. frames)."

#define kParamStartingTime "startingTime"
#define kParamStartingTimeLabel "Starting Time"
#define kParamStartingTimeHint \
"At what time (on the timeline) should this sequence/video start."

#define kParamOriginalFrameRange "originalFrameRange"
#define kParamOriginalFrameRangeLabel "Original Range"

#define kParamFirstFrame "firstFrame"
#define kParamFirstFrameLabel "First Frame"
#define kParamFirstFrameHint \
"The first frame this sequence/video should start at. This cannot be less " \
" than the first frame of the sequence and cannot be greater than the last" \
" frame of the sequence."

#define kParamLastFrame "lastFrame"
#define kParamLastFrameLabel "Last Frame"
#define kParamLastFrameHint \
"The frame this sequence/video should end at. This cannot be lesser " \
"than the first frame of the sequence and cannot be greater than the last " \
"frame of the sequence."

#define kParamBefore "before"
#define kParamBeforeLabel "Before"
#define kParamBeforeHint \
"What to do before the first frame of the sequence."

#define kParamAfter "after"
#define kParamAfterLabel "After"
#define kParamAfterHint \
"What to do after the last frame of the sequence."

enum BeforeAfterEnum
{
    eBeforeAfterHold,
    eBeforeAfterLoop,
    eBeforeAfterBounce,
    eBeforeAfterBlack,
    eBeforeAfterError,
};

enum MissingEnum
{
    eMissingNearest,
    eMissingError,
    eMissingBlack,
};

#define kReaderOptionHold "Hold"
#define kReaderOptionHoldHint "While before the sequence, load the first frame."
#define kReaderOptionLoop "Loop"
#define kReaderOptionLoopHint "Repeat the sequence before the first frame"
#define kReaderOptionBounce "Bounce"
#define kReaderOptionBounceHint "Repeat the sequence in reverse before the first frame"
#define kReaderOptionBlack "Black"
#define kReaderOptionBlackHint "Render a black image"
#define kReaderOptionError "Error"
#define kReaderOptionErrorHint "Report an error"
#define kReaderOptionNearest "Load nearest"
#define kReaderOptionNearestHint "Try to load the nearest frame in the sequence/stream, if any."


#define kParamOutputComponents "outputComponents"
#define kParamOutputComponentsLabel "Output Components"
#define kParamOutputComponentsHint "Components present in the output. The default value is set from the first frame in the sequence."
#define kParamOutputComponentsOptionRGBA "RGBA"
#define kParamOutputComponentsOptionRGB "RGB"
#define kParamOutputComponentsOptionAlpha "Alpha"

#define kParamPremult "premult"
#define kParamPremultLabel "Image Premult"
#define kParamPremultHint \
"Image being read is considered to have this premultiplication state.\n"\
"If it is Premultiplied, red, green and blue channels are divided by the alpha channel "\
"before applying the colorspace conversion.\n"\
"This is set automatically from the image file and the plugin, but can be adjusted if this information is wrong in the file.\n"\
"Note that on output, images are always premultiplied."
#define kParamPremultOptionOpaqueHint \
"The image is opaque and so has no premultiplication state, as if the alpha component in all pixels were set to the white point."
#define kParamPremultOptionPreMultipliedHint \
"The image is premultiplied by its alpha (also called \"associated alpha\")."
#define kParamPremultOptionUnPreMultipliedHint \
"The image is unpremultiplied (also called \"unassociated alpha\")."


#define MISSING_FRAME_NEAREST_RANGE 100

#define kSupportsMultiResolution 1
#define kSupportsRenderScale 1 // GenericReader supports render scale: it scales images and uses proxy image when applicable

#define GENERIC_READER_USE_MULTI_THREAD

static bool gHostIsNatron   = false;
static bool gHostSupportsRGBA   = false;
static bool gHostSupportsRGB    = false;
static bool gHostSupportsAlpha  = false;
static OFX::PixelComponentEnum gOutputComponentsMap[4];



static const char*
premultString(OFX::PreMultiplicationEnum e)
{
    switch (e) {
        case OFX::eImageOpaque:
            return "Opaque";
        case OFX::eImagePreMultiplied:
            return "PreMultiplied";
        case OFX::eImageUnPreMultiplied:
            return "UnPreMultiplied";
    }
    return "Unknown";
}

GenericReaderPlugin::GenericReaderPlugin(OfxImageEffectHandle handle,
                                         bool supportsRGBA,
                                         bool supportsRGB,
                                         bool supportsAlpha,
                                         bool supportsTiles)
: OFX::ImageEffect(handle)
, _missingFrameParam(0)
, _outputClip(0)
, _fileParam(0)
, _proxyFileParam(0)
, _proxyThreshold(0)
, _originalProxyScale(0)
, _enableCustomScale(0)
, _firstFrame(0)
, _beforeFirst(0)
, _lastFrame(0)
, _afterLast(0)
, _frameMode(0)
, _timeOffset(0)
, _startingTime(0)
, _originalFrameRange(0)
, _outputComponents(0)
, _premult(0)
, _ocio(new GenericOCIO(this))
, _settingFrameRange(false)
, _sequenceFromFiles()
, _supportsTiles(supportsTiles)
{
    _outputClip = fetchClip(kOfxImageEffectOutputClipName);
    
    _fileParam = fetchStringParam(kParamFilename);
    _proxyFileParam = fetchStringParam(kParamProxy);
    _proxyThreshold = fetchDouble2DParam(kParamProxyThreshold);
    _originalProxyScale = fetchDouble2DParam(kParamOriginalProxyScale);
    _enableCustomScale = fetchBooleanParam(kParamCustomProxyScale);
    _missingFrameParam = fetchChoiceParam(kParamOnMissingFrame);
    _firstFrame = fetchIntParam(kParamFirstFrame);
    _beforeFirst = fetchChoiceParam(kParamBefore);
    _lastFrame = fetchIntParam(kParamLastFrame);
    _afterLast = fetchChoiceParam(kParamAfter);
    _frameMode = fetchChoiceParam(kParamFrameMode);
    _timeOffset = fetchIntParam(kParamTimeOffset);
    _startingTime = fetchIntParam(kParamStartingTime);
    _originalFrameRange = fetchInt2DParam(kParamOriginalFrameRange);
    _outputComponents = fetchChoiceParam(kParamOutputComponents);
    _premult = fetchChoiceParam(kParamPremult);
    
    ///set the values of the original range and the file param (and reparse the sequence)
    std::string filename;
    _fileParam->getValue(filename);
    
    try {
        if (!filename.empty()) {
            SequenceParsing::FileNameContent content(filename);
            ///We try to match all the files in the same directory that match the pattern with the frame number
            ///assumed to be in the last part of the filename. This is a harsh assumption but we can't just verify
            ///everything as it would take too much time.
            std::string sequencePattern;
            content.generatePatternWithFrameNumberAtIndex(content.getPotentialFrameNumbersCount() - 1, &sequencePattern);
            SequenceParsing::filesListFromPattern(sequencePattern, &_sequenceFromFiles);
            
            if (_sequenceFromFiles.size() == 1) {
                _originalFrameRange->setValue(0, 0);
            } else if (_sequenceFromFiles.size() > 1) {
                _originalFrameRange->setValue(_sequenceFromFiles.begin()->first, _sequenceFromFiles.rbegin()->first);
            }
        }
    } catch(const std::exception& e) {
        setPersistentMessage(OFX::Message::eMessageError, "", e.what());
        return;
    }
}

GenericReaderPlugin::~GenericReaderPlugin()
{
}



bool
GenericReaderPlugin::getTimeDomain(OfxRangeD &range)
{
    bool ret = getSequenceTimeDomainInternal(range,false);
    if (ret) {
        timeDomainFromSequenceTimeDomain(range, false);
    }
    return ret;
}

bool
GenericReaderPlugin::getSequenceTimeDomainInternal(OfxRangeD& range,bool canSetOriginalFrameRange)
{
    ////first-off check if the original frame range param has valid values, in which
    ///case we don't bother calculating the frame range
    int originalMin,originalMax;
    _originalFrameRange->getValue(originalMin, originalMax);
    if (originalMin != kOfxFlagInfiniteMin && originalMax != kOfxFlagInfiniteMax) {
        range.min = originalMin;
        range.max = originalMax;
        return true;
    }
    
    ///otherwise compute the frame-range
    
    std::string filename;
    _fileParam->getValue(filename);
    ///call the plugin specific getTimeDomain (if it is a video-stream , it is responsible to
    ///find-out the time domain. If this function return false, it means this is an image sequence
    ///in which case our sequence parser will give us the sequence range
    if (!getSequenceTimeDomain(filename, range)){
        if (_sequenceFromFiles.size() == 1) {
            range.min = range.max = 0;
        } else if (_sequenceFromFiles.size() > 1) {
            range.min = _sequenceFromFiles.begin()->first;
            range.max = _sequenceFromFiles.rbegin()->first;
        } else {
            return false;
        }
    }

    //// From http://openfx.sourceforge.net/Documentation/1.3/ofxProgrammingReference.html#SettingParams
//    Plugins are free to set parameters in limited set of circumstances, typically relating to user interaction. You can only set parameters in the following actions passed to the plug-in's main entry function...
//    
//    The Create Instance Action
//    The The Begin Instance Changed Action
//    The The Instance Changed Action
//    The The End Instance Changed Action
//    The The Sync Private Data Action
    if (canSetOriginalFrameRange) {
        _originalFrameRange->setValue(range.min, range.max);
    }
    return true;
}


void
GenericReaderPlugin::timeDomainFromSequenceTimeDomain(OfxRangeD& range,bool mustSetFrameRange)
{
    ///the values held by GUI parameters
    int frameRangeFirst,frameRangeLast;
    int startingTime;
    if (mustSetFrameRange) {
        frameRangeFirst = range.min;
        frameRangeLast = range.max;
        startingTime = frameRangeFirst;
        _settingFrameRange = true;
        _firstFrame->setDisplayRange(range.min, range.max);
        _lastFrame->setDisplayRange(range.min, range.max);
        
        _firstFrame->setValue(range.min);
        _lastFrame->setValue(range.max);
        
        _originalFrameRange->setValue(range.min, range.max);
        _settingFrameRange = false;
    } else {
        ///these are the value held by the "First frame" and "Last frame" param
        _firstFrame->getValue(frameRangeFirst);
        _lastFrame->getValue(frameRangeLast);
        _startingTime->getValue(startingTime);
    }
    
    range.min = startingTime;
    range.max = startingTime + frameRangeLast - frameRangeFirst;
}


static bool
fileExists(const std::string& filename)
{
    std::ifstream f(filename.c_str());
    bool ret = f.good();
    f.close();
    return ret;
}

GenericReaderPlugin::GetSequenceTimeRetEnum
GenericReaderPlugin::getSequenceTime(double t, bool canSetOriginalFrameRange, double *sequenceTime)
{
    int timeOffset;
    _timeOffset->getValue(timeOffset);
    
    ///get the time sequence domain
    OfxRangeI sequenceTimeDomain;
    _firstFrame->getValue(sequenceTimeDomain.min);
    _lastFrame->getValue(sequenceTimeDomain.max);
    
    OfxRangeD originalTimeDomain;
    getSequenceTimeDomainInternal(originalTimeDomain, canSetOriginalFrameRange);
    
    ///the return value
    *sequenceTime = t - timeOffset ;

    
    ///get the offset from the starting time of the sequence in case we bounce or loop
    int timeOffsetFromStart = t -  sequenceTimeDomain.min;
    
    ///if the time given is before the sequence
    if (sequenceTimeDomain.min <= *sequenceTime && *sequenceTime <= sequenceTimeDomain.max) {
        return eGetSequenceTimeWithinSequence;
    } else if (*sequenceTime < sequenceTimeDomain.min) {
        /////if we're before the first frame
        int beforeChoice_i;
        _beforeFirst->getValue(beforeChoice_i);
        BeforeAfterEnum beforeChoice = BeforeAfterEnum(beforeChoice_i);
        switch (beforeChoice) {
            case eBeforeAfterHold: //hold
                *sequenceTime = sequenceTimeDomain.min;
                return eGetSequenceTimeBeforeSequence;

            case eBeforeAfterLoop: //loop
                timeOffsetFromStart %= (int)(sequenceTimeDomain.max - sequenceTimeDomain.min + 1);
                *sequenceTime = sequenceTimeDomain.max + timeOffsetFromStart;
                return eGetSequenceTimeBeforeSequence;

            case eBeforeAfterBounce: { //bounce
                int sequenceIntervalsCount = timeOffsetFromStart / (sequenceTimeDomain.max - sequenceTimeDomain.min);
                ///if the sequenceIntervalsCount is odd then do exactly like loop, otherwise do the load the opposite frame
                if (sequenceIntervalsCount % 2 == 0) {
                    timeOffsetFromStart %= (int)(sequenceTimeDomain.max - sequenceTimeDomain.min + 1);
                    *sequenceTime = sequenceTimeDomain.min - timeOffsetFromStart;
                } else {
                    timeOffsetFromStart %= (int)(sequenceTimeDomain.max - sequenceTimeDomain.min + 1);
                    *sequenceTime = sequenceTimeDomain.max + timeOffsetFromStart;
                }
                return eGetSequenceTimeBeforeSequence;
            }
            case eBeforeAfterBlack: //black
                return eGetSequenceTimeBlack;

            case eBeforeAfterError: //error
                setPersistentMessage(OFX::Message::eMessageError, "", "Out of frame range");
                return eGetSequenceTimeError;
        }

    } else {
        assert(*sequenceTime > sequenceTimeDomain.max); ///the time given is after the sequence
        /////if we're after the last frame
        int afterChoice_i;
        _afterLast->getValue(afterChoice_i);
        BeforeAfterEnum afterChoice = BeforeAfterEnum(afterChoice_i);

        switch (afterChoice) {
            case eBeforeAfterHold: //hold
                *sequenceTime = sequenceTimeDomain.max;
                return eGetSequenceTimeAfterSequence;

            case eBeforeAfterLoop: //loop
                timeOffsetFromStart %= (int)(sequenceTimeDomain.max - sequenceTimeDomain.min + 1);
                *sequenceTime = sequenceTimeDomain.min + timeOffsetFromStart;
                return eGetSequenceTimeAfterSequence;

            case eBeforeAfterBounce: { //bounce
                int sequenceIntervalsCount = timeOffsetFromStart / (sequenceTimeDomain.max - sequenceTimeDomain.min);
                ///if the sequenceIntervalsCount is odd then do exactly like loop, otherwise do the load the opposite frame
                if (sequenceIntervalsCount % 2 == 0) {
                    timeOffsetFromStart %= (int)(sequenceTimeDomain.max - sequenceTimeDomain.min + 1);
                    *sequenceTime = sequenceTimeDomain.min + timeOffsetFromStart;
                } else {
                    timeOffsetFromStart %= (int)(sequenceTimeDomain.max - sequenceTimeDomain.min + 1);
                    *sequenceTime = sequenceTimeDomain.max - timeOffsetFromStart;
                }
                return eGetSequenceTimeAfterSequence;
            }
            case eBeforeAfterBlack: //black
                return eGetSequenceTimeBlack;
                break;

            case eBeforeAfterError: //error
                setPersistentMessage(OFX::Message::eMessageError, "", "Out of frame range");
                return eGetSequenceTimeError;
        }
    }
    return eGetSequenceTimeError;
}

GenericReaderPlugin::GetFilenameRetCodeEnum
GenericReaderPlugin::getFilenameAtSequenceTime(double sequenceTime,
                                               bool proxyFiles,
                                               std::string *filename)
{
    GetFilenameRetCodeEnum ret;
    OfxRangeD sequenceTimeDomain;
    getSequenceTimeDomainInternal(sequenceTimeDomain,false);

    int missingFrame_i;
    _missingFrameParam->getValue(missingFrame_i);
    const MissingEnum missingFrame = MissingEnum(missingFrame_i);

    std::string filename0;

    bool filenameGood;
    int offset = 0;

    do {
        _fileParam->getValueAtTime(sequenceTime + offset, *filename);
        if (offset == 0) {
            filename0 = *filename; // for error reporting
        }
        if (filename->empty()) {
            filenameGood = false;
        } else {
            std::ifstream fs(filename->c_str());
            filenameGood = fs.is_open() && fs.good();
        }
        if (filenameGood) {
            ret = eGetFileNameReturnedFullRes;
            // now, try the proxy file
            if (proxyFiles) {
                std::string proxyFileName;
                bool proxyGood;
                _proxyFileParam->getValueAtTime(sequenceTime + offset, proxyFileName);
                if (proxyFileName.empty()) {
                    proxyGood = false;
                } else {
                    std::ifstream fs(proxyFileName.c_str());
                    proxyGood = fs.is_open() && fs.good();
                }
                if (proxyGood) {
                    // proxy file exists, replace the filename with the proxy name
                    *filename = proxyFileName;
                    ret = eGetFileNameReturnedProxy;
                }
            }
        }
        if (offset <= 0) {
            offset = -offset + 1;
        } else {
            offset = -offset;
        }
    } while (missingFrame == eMissingNearest &&      // only loop if eMissingNearest
             !filenameGood &&                        // and no valid file was found
             offset <= MISSING_FRAME_NEAREST_RANGE); // and we are within range

    if (filenameGood) {
        // ret is already set (see above)
    } else {
        *filename = filename0; // reset to the original frame name;
        switch (missingFrame) {
            case eMissingNearest: // Load nearest
            case eMissingError:   // Error
                /// For images sequences, we can safely say this is  a missing frame. For video-streams we do not know and the derived class
                // will have to handle the case itself.
                ret = eGetFileNameFailed;
                // return a black image
                break;
            case eMissingBlack:  // Black image
                /// For images sequences, we can safely say this is  a missing frame. For video-streams we do not know and the derived class
                // will have to handle the case itself.
                ret = eGetFileNameBlack;
                break;
        }
    }
    return ret;
}

OfxStatus
GenericReaderPlugin::getFilenameAtTime(double t, std::string *filename)
{
    double sequenceTime;
    GetSequenceTimeRetEnum getSequenceTimeRet = getSequenceTime(t, false, &sequenceTime);
    switch (getSequenceTimeRet) {
        case eGetSequenceTimeBlack:
            return kOfxStatReplyDefault;

        case eGetSequenceTimeError:
            return kOfxStatFailed;

        case eGetSequenceTimeBeforeSequence:
        case eGetSequenceTimeWithinSequence:
        case eGetSequenceTimeAfterSequence:
            break;
    }
    GetFilenameRetCodeEnum getFilenameAtSequenceTimeRet = getFilenameAtSequenceTime(sequenceTime, false, filename);
    switch (getFilenameAtSequenceTimeRet) {
        case eGetFileNameFailed:
            // do not setPersistentMessage()!
            return kOfxStatFailed;

        case eGetFileNameBlack:
            return kOfxStatReplyDefault;

        case eGetFileNameReturnedFullRes:
        case eGetFileNameReturnedProxy:
            break;
    }
    return kOfxStatOK;
}

int
GenericReaderPlugin::getStartingTime()
{
    int startingTime;
    _startingTime->getValue(startingTime);
    return startingTime;
}

/* set up and run a copy processor */
static void
setupAndCopy(OFX::PixelProcessorFilterBase & processor,
             const OfxRectI &renderWindow,
             const void *srcPixelData,
             const OfxRectI& srcBounds,
             OFX::PixelComponentEnum srcPixelComponents,
             OFX::BitDepthEnum srcPixelDepth,
             int srcRowBytes,
             void *dstPixelData,
             const OfxRectI& dstBounds,
             OFX::PixelComponentEnum dstPixelComponents,
             OFX::BitDepthEnum dstPixelDepth,
             int dstRowBytes)
{
    assert(srcPixelData && dstPixelData);
    assert(srcBounds.y1 <= renderWindow.y1 && renderWindow.y1 <= renderWindow.y2 && renderWindow.y2 <= srcBounds.y2);
    assert(srcBounds.x1 <= renderWindow.x1 && renderWindow.x1 <= renderWindow.x2 && renderWindow.x2 <= srcBounds.x2);

    // make sure bit depths are sane
    if (srcPixelDepth != dstPixelDepth || srcPixelComponents != dstPixelComponents) {
        OFX::throwSuiteStatusException(kOfxStatErrFormat);
    }

    // set the images
    processor.setDstImg(dstPixelData, dstBounds, dstPixelComponents, dstPixelDepth, dstRowBytes);
    processor.setSrcImg(srcPixelData, srcBounds, srcPixelComponents, srcPixelDepth, srcRowBytes);

    // set the render window
    processor.setRenderWindow(renderWindow);

    // Call the base class process member, this will call the derived templated process code
    processor.process();
}

void
GenericReaderPlugin::copyPixelData(const OfxRectI& renderWindow,
                                   const void *srcPixelData,
                                   const OfxRectI& srcBounds,
                                   OFX::PixelComponentEnum srcPixelComponents,
                                   OFX::BitDepthEnum srcPixelDepth,
                                   int srcRowBytes,
                                   void *dstPixelData,
                                   const OfxRectI& dstBounds,
                                   OFX::PixelComponentEnum dstPixelComponents,
                                   OFX::BitDepthEnum dstBitDepth,
                                   int dstRowBytes)
{
    assert(srcPixelData && dstPixelData);
    assert(srcBounds.y1 <= renderWindow.y1 && renderWindow.y1 <= renderWindow.y2 && renderWindow.y2 <= srcBounds.y2);
    assert(srcBounds.x1 <= renderWindow.x1 && renderWindow.x1 <= renderWindow.x2 && renderWindow.x2 <= srcBounds.x2);

#ifdef GENERIC_READER_USE_MULTI_THREAD

    // do the rendering
    if (dstBitDepth != OFX::eBitDepthFloat || (dstPixelComponents != OFX::ePixelComponentRGBA && dstPixelComponents != OFX::ePixelComponentRGB && dstPixelComponents != OFX::ePixelComponentAlpha)) {
        OFX::throwSuiteStatusException(kOfxStatErrFormat);
    }
    if (dstPixelComponents == OFX::ePixelComponentRGBA) {
        OFX::PixelCopier<float, 4, 1> fred(*this);
        setupAndCopy(fred, renderWindow, srcPixelData, srcBounds, srcPixelComponents, srcPixelDepth, srcRowBytes, dstPixelData, dstBounds, dstPixelComponents, dstBitDepth, dstRowBytes);
    } else if (dstPixelComponents == OFX::ePixelComponentRGB) {
        OFX::PixelCopier<float, 3, 1> fred(*this);
        setupAndCopy(fred, renderWindow, srcPixelData, srcBounds, srcPixelComponents, srcPixelDepth, srcRowBytes, dstPixelData, dstBounds, dstPixelComponents, dstBitDepth, dstRowBytes);
    }  else if (dstPixelComponents == OFX::ePixelComponentAlpha) {
        OFX::PixelCopier<float, 1, 1> fred(*this);
        setupAndCopy(fred, renderWindow, srcPixelData, srcBounds, srcPixelComponents, srcPixelDepth, srcRowBytes, dstPixelData, dstBounds, dstPixelComponents, dstBitDepth, dstRowBytes);
    } // switch
#else
    if (dstPixelComponents == OFX::ePixelComponentRGBA) {
        copyPixels<float,4>(renderWindow, (const float*)srcPixelData, srcBounds, srcPixelComponents, srcPixelDepth, srcRowBytes, (float*)dstPixelData, dstBounds, dstPixelComponents, dstBitDepth, dstRowBytes);
    } else if (dstPixelComponents == OFX::ePixelComponentRGB) {
        copyPixels<float,3>(renderWindow, (const float*)srcPixelData, srcBounds, srcPixelComponents, srcPixelDepth, srcRowBytes, (float*)dstPixelData, dstBounds, dstPixelComponents, dstBitDepth, dstRowBytes);
    }  else if (dstPixelComponents == OFX::ePixelComponentAlpha) {
        copyPixels<float,1>(renderWindow, (const float*)srcPixelData, srcBounds, srcPixelComponents, srcPixelDepth, srcRowBytes, (float*)dstPixelData, dstBounds, dstPixelComponents, dstBitDepth, dstRowBytes);
    } // switch
#endif
}

//halveImage<PIX, nComponents>(nextRenderWindow, previousImg, previousBounds, previousRowBytes, dstPixels, dstBounds, dstRowBytes

template <typename PIX,int nComponents>
static void
halve1DImage(const OfxRectI& nextRenderWindow,
             const PIX* srcPixels,
             const OfxRectI& srcBounds,
             int srcRowBytes,
             PIX* dstPixels,
             const OfxRectI& dstBounds,
             int dstRowBytes)
{
    int width = srcBounds.x2 - srcBounds.x1;
    int height = srcBounds.y2 - srcBounds.y1;

    int halfWidth = width / 2;
    int halfHeight = height / 2;
   
    int srcRowSize = srcRowBytes / sizeof(PIX);
    int dstRowSize = dstRowBytes / sizeof(PIX);

    assert(width == 1 || height == 1); /// must be 1D
    assert(dstBounds.x1 <= nextRenderWindow.x1 &&
           dstBounds.x2 >= nextRenderWindow.x2 &&
           dstBounds.y1 <= nextRenderWindow.y1 &&
           dstBounds.y2 >= nextRenderWindow.y2);

    if (height == 1) { //1 row
        assert(width != 1);	/// widthxheight can't be 1x1
        assert(srcBounds.x1 % 2 == 0); // only works for even x1
        assert(nextRenderWindow.x1 * 2 == srcBounds.x1);
        int x;
        for (x = 0; x < halfWidth; ++x) {
            for (int k = 0; k < nComponents; ++k) {
                *dstPixels = (*srcPixels + *(srcPixels + nComponents)) / 2.;
                ++dstPixels;
                ++srcPixels;
            }
            srcPixels += nComponents;
        }
        // last pixel
        if (x * 2 < width) {
            for (int k = 0; k < nComponents; ++k) {
                *dstPixels = *srcPixels;
                ++dstPixels;
                ++srcPixels;
            }
            srcPixels += nComponents;
        }
        
    } else if (width == 1) {
        assert(height != 1);	/// widthxheight can't be 1x1
        assert(srcBounds.y1 % 2 == 0); // only works for even x1
        assert(nextRenderWindow.y1 * 2 == srcBounds.y1);
   
        int y;
        for (y = 0; y < halfHeight; ++y) {
            for (int k = 0; k < nComponents;++k) {
                *dstPixels = (*srcPixels + (*srcPixels + srcRowSize)) / 2.;
                ++dstPixels;
                ++srcPixels;
            }
            srcPixels += srcRowSize - nComponents;
            dstPixels += dstRowSize - nComponents;
        }
        // last pixel
        if (y * 2 < height) {
            for (int k = 0; k < nComponents; ++k) {
                *dstPixels = *srcPixels;
                ++dstPixels;
                ++srcPixels;
            }
            srcPixels += srcRowSize - nComponents;
            dstPixels += dstRowSize - nComponents;
        }
    }
}


template <typename PIX,int nComponents>
static void
halveImage(const OfxRectI& nextRenderWindow,
           const PIX* srcPixels,
           const OfxRectI& srcBounds,
           int srcRowBytes,
           PIX* dstPixels,
           const OfxRectI& dstBounds,
           int dstRowBytes)
{
    int width = srcBounds.x2 - srcBounds.x1;
    int height = srcBounds.y2 - srcBounds.y1;
    
    if (width == 1 || height == 1) {
        assert( !(width == 1 && height == 1) ); /// can't be 1x1
        halve1DImage<PIX,nComponents>(nextRenderWindow, srcPixels, srcBounds, srcRowBytes, dstPixels, dstBounds, dstRowBytes);
        return;
    }
    
    int srcRowSize = srcRowBytes / sizeof(PIX);
    int dstRowSize = dstRowBytes / sizeof(PIX);
    
    const PIX* srcData =  srcPixels - (srcBounds.x1 * nComponents + srcRowSize * srcBounds.y1);
    PIX* dstData = dstPixels - (dstBounds.x1 * nComponents + dstRowSize * dstBounds.y1);
    
    assert(nextRenderWindow.x1 * 2 >= (srcBounds.x1 - 1) && (nextRenderWindow.x2-1) * 2 < srcBounds.x2 &&
           nextRenderWindow.y1 * 2 >= (srcBounds.y1 - 1) && (nextRenderWindow.y2-1) * 2 < srcBounds.y2);
    for (int y = nextRenderWindow.y1; y < nextRenderWindow.y2;++y) {
        
        const PIX* srcLineStart = srcData + y * 2 * srcRowSize;
        PIX* dstLineStart = dstData + y * dstRowSize;

        bool pickNextRow = (y * 2) < (srcBounds.y2 - 1);
        bool pickThisRow = (y * 2) >= (srcBounds.y1);
        int sumH = (int)pickNextRow + (int)pickThisRow;
        assert(sumH == 1 || sumH == 2);
        for (int x = nextRenderWindow.x1; x < nextRenderWindow.x2;++x) {
            
            bool pickNextCol = (x * 2) < (srcBounds.x2 - 1);
            bool pickThisCol = (x * 2) >= (srcBounds.x1);
            int sumW = (int)pickThisCol + (int)pickNextCol;
            assert(sumW == 1 || sumW == 2);
            for (int k = 0; k < nComponents; ++k) {
                ///a b
                ///c d
                
                PIX a = (pickThisCol && pickThisRow) ? srcLineStart[x * 2 * nComponents + k] : 0;
                PIX b = (pickNextCol && pickThisRow) ? srcLineStart[(x * 2 + 1) * nComponents + k] : 0;
                PIX c = (pickThisCol && pickNextRow) ? srcLineStart[(x * 2 * nComponents) + srcRowSize + k]: 0;
                PIX d = (pickNextCol && pickNextRow) ? srcLineStart[(x * 2 + 1) * nComponents + srcRowSize + k] : 0;

                assert(sumW == 2 || (sumW == 1 && ((a == 0 && c == 0) || (b == 0 && d == 0))));
                assert(sumH == 2 || (sumH == 1 && ((a == 0 && b == 0) || (c == 0 && d == 0))));
                dstLineStart[x * nComponents + k] = (a + b + c + d) / (sumH * sumW);
            }
        }
    }
}

template <typename PIX,int nComponents>
static void
buildMipMapLevel(OFX::ImageEffect* instance,
                 const OfxRectI& originalRenderWindow,
                 const OfxRectI& renderWindowFullRes,
                 unsigned int level,
                 const PIX* srcPixels,
                 const OfxRectI& srcBounds,
                 int srcRowBytes,
                 PIX* dstPixels,
                 const OfxRectI& dstBounds,
                 int dstRowBytes)
{
    assert(level > 0);

    const PIX* previousImg = srcPixels;
    std::auto_ptr<OFX::ImageMemory> mem;
    std::auto_ptr<OFX::ImageMemory> tmpMem;
    PIX* nextImg = NULL;

    OfxRectI previousBounds = srcBounds;
    int previousRowBytes = srcRowBytes;
    ///Build all the mipmap levels until we reach the one we are interested in
    for (unsigned int i = 1; i <= level; ++i) {
        ///Halve the smallest enclosing po2 rect as we need to render a minimum of the renderWindow
        OfxRectI nextBounds = downscalePowerOfTwoSmallestEnclosing(previousBounds,1); // should be the same as (srcBounds,i)
       // OfxRectI nextRenderWindow = downscalePowerOfTwoSmallestEnclosing(renderWindowFullRes, i);
        OfxRectI nextRenderWindow = toPixelEnclosing<OfxRectI>(renderWindowFullRes, i);
        ///On the last iteration halve directly into the dstPixels
        if (i == level) {
            ///The nextRenderWindow equal to the original render window.
            assert(originalRenderWindow.x1 == nextRenderWindow.x1 && originalRenderWindow.x2 == nextRenderWindow.x2 &&
                 originalRenderWindow.y1 == nextRenderWindow.y1 && originalRenderWindow.y2 == nextRenderWindow.y2);
            
            halveImage<PIX, nComponents>(nextRenderWindow, previousImg, previousBounds, previousRowBytes, dstPixels, dstBounds, dstRowBytes);

        } else {
            ///Allocate an image with half the size of the source image
            int nextRowBytes =  (nextBounds.x2 - nextBounds.x1)  * nComponents * sizeof(PIX);
            size_t memSize =  (nextBounds.y2 - nextBounds.y1) * nextRowBytes;
            tmpMem.reset(new OFX::ImageMemory(memSize,instance)); // frees the old tmpMem
            nextImg = (float*)tmpMem->lock();
            
            halveImage<PIX, nComponents>(nextRenderWindow, previousImg, previousBounds, previousRowBytes, nextImg, nextBounds,nextRowBytes);
            
            ///Switch for next pass
            previousBounds = nextBounds;
            previousRowBytes = nextRowBytes;
            previousImg = nextImg;
            mem = tmpMem;
        }
    }
    // mem and tmpMem are freed at destruction
}



void
GenericReaderPlugin::scalePixelData(const OfxRectI& originalRenderWindow,
                                    const OfxRectI& renderWindow,
                                    unsigned int levels,
                                    const void* srcPixelData,
                                    OFX::PixelComponentEnum srcPixelComponents,
                                    OFX::BitDepthEnum srcPixelDepth,
                                    const OfxRectI& srcBounds,
                                    int srcRowBytes,
                                    void* dstPixelData,
                                    OFX::PixelComponentEnum dstPixelComponents,
                                    OFX::BitDepthEnum dstPixelDepth,
                                    const OfxRectI& dstBounds,
                                    int dstRowBytes)
{
    assert(srcPixelData && dstPixelData);
    
    // do the rendering
    if (dstPixelDepth != OFX::eBitDepthFloat ||
        (dstPixelComponents != OFX::ePixelComponentRGBA &&
         dstPixelComponents != OFX::ePixelComponentRGB &&
         dstPixelComponents != OFX::ePixelComponentAlpha) ||
        dstPixelDepth != srcPixelDepth ||
        dstPixelComponents != srcPixelComponents) {
        OFX::throwSuiteStatusException(kOfxStatErrFormat);
    }
    
    if (dstPixelComponents == OFX::ePixelComponentRGBA) {
        buildMipMapLevel<float, 4>(this, originalRenderWindow, renderWindow, levels, (const float*)srcPixelData,
                                   srcBounds, srcRowBytes, (float*)dstPixelData, dstBounds, dstRowBytes);
    } else if (dstPixelComponents == OFX::ePixelComponentRGB) {
        buildMipMapLevel<float, 3>(this, originalRenderWindow, renderWindow, levels, (const float*)srcPixelData,
                                   srcBounds, srcRowBytes, (float*)dstPixelData, dstBounds, dstRowBytes);
    }  else if (dstPixelComponents == OFX::ePixelComponentAlpha) {
        buildMipMapLevel<float, 1>(this, originalRenderWindow, renderWindow,levels, (const float*)srcPixelData,
                                   srcBounds, srcRowBytes, (float*)dstPixelData, dstBounds, dstRowBytes);
    } // switch
}

/* set up and run a copy processor */
static void
setupAndFillWithBlack(OFX::PixelProcessorFilterBase & processor,
                      const OfxRectI &renderWindow,
                      void *dstPixelData,
                      const OfxRectI& dstBounds,
                      OFX::PixelComponentEnum dstPixelComponents,
                      OFX::BitDepthEnum dstPixelDepth,
                      int dstRowBytes)
{
    // set the images
    processor.setDstImg(dstPixelData, dstBounds, dstPixelComponents, dstPixelDepth, dstRowBytes);
    
    // set the render window
    processor.setRenderWindow(renderWindow);
    
    // Call the base class process member, this will call the derived templated process code
    processor.process();
}


void
GenericReaderPlugin::fillWithBlack(const OfxRectI &renderWindow,
                                   void *dstPixelData,
                                   const OfxRectI& dstBounds,
                                   OFX::PixelComponentEnum dstPixelComponents,
                                   OFX::BitDepthEnum dstBitDepth,
                                   int dstRowBytes)
{
    if (dstPixelComponents == OFX::ePixelComponentRGBA) {
        OFX::BlackFiller<float, 4> fred(*this);
        setupAndFillWithBlack(fred, renderWindow, dstPixelData, dstBounds, dstPixelComponents, dstBitDepth, dstRowBytes);
    } else if (dstPixelComponents == OFX::ePixelComponentRGB) {
        OFX::BlackFiller<float, 3> fred(*this);
        setupAndFillWithBlack(fred, renderWindow, dstPixelData, dstBounds, dstPixelComponents, dstBitDepth, dstRowBytes);
    }  else if (dstPixelComponents == OFX::ePixelComponentAlpha) {
        OFX::BlackFiller<float, 1> fred(*this);
        setupAndFillWithBlack(fred, renderWindow, dstPixelData, dstBounds, dstPixelComponents, dstBitDepth, dstRowBytes);
    } // switch

}


static void
setupAndPremult(OFX::PixelProcessorFilterBase & processor,
                bool premult,
                int premultChannel,
                const OfxRectI &renderWindow,
                const void *srcPixelData,
                const OfxRectI& srcBounds,
                OFX::PixelComponentEnum srcPixelComponents,
                OFX::BitDepthEnum srcPixelDepth,
                int srcRowBytes,
                void *dstPixelData,
                const OfxRectI& dstBounds,
                OFX::PixelComponentEnum dstPixelComponents,
                OFX::BitDepthEnum dstPixelDepth,
                int dstRowBytes)
{
    assert(srcPixelData && dstPixelData);
    
    // make sure bit depths are sane
    if (srcPixelDepth != dstPixelDepth || srcPixelComponents != dstPixelComponents) {
        OFX::throwSuiteStatusException(kOfxStatErrFormat);
    }
    
    // set the images
    processor.setDstImg(dstPixelData, dstBounds, dstPixelComponents, dstPixelDepth, dstRowBytes);
    processor.setSrcImg(srcPixelData, srcBounds, srcPixelComponents, srcPixelDepth, srcRowBytes);
    
    // set the render window
    processor.setRenderWindow(renderWindow);
    
    processor.setPremultMaskMix(premult, premultChannel, 1.);
    
    // Call the base class process member, this will call the derived templated process code
    processor.process();
}


void
GenericReaderPlugin::unPremultPixelData(const OfxRectI &renderWindow,
                                        const void *srcPixelData,
                                        const OfxRectI& srcBounds,
                                        OFX::PixelComponentEnum srcPixelComponents,
                                        OFX::BitDepthEnum srcPixelDepth,
                                        int srcRowBytes,
                                        void *dstPixelData,
                                        const OfxRectI& dstBounds,
                                        OFX::PixelComponentEnum dstPixelComponents,
                                        OFX::BitDepthEnum dstBitDepth,
                                        int dstRowBytes)
{
    assert(srcPixelData && dstPixelData);
    
    // do the rendering
    if (dstBitDepth != OFX::eBitDepthFloat || (dstPixelComponents != OFX::ePixelComponentRGBA && dstPixelComponents != OFX::ePixelComponentRGB && dstPixelComponents != OFX::ePixelComponentAlpha)) {
        OFX::throwSuiteStatusException(kOfxStatErrFormat);
    }
    if (dstPixelComponents == OFX::ePixelComponentRGBA) {
        OFX::PixelCopierUnPremult<float, 4, 1, float, 1> fred(*this);
        setupAndPremult(fred, false, 3, renderWindow, srcPixelData, srcBounds, srcPixelComponents, srcPixelDepth, srcRowBytes, dstPixelData, dstBounds, dstPixelComponents, dstBitDepth, dstRowBytes);
    } else {
        ///other pixel components means you want to copy only...
        assert(false);
    }
}

void
GenericReaderPlugin::premultPixelData(const OfxRectI &renderWindow,
                                      const void *srcPixelData,
                                      const OfxRectI& srcBounds,
                                      OFX::PixelComponentEnum srcPixelComponents,
                                      OFX::BitDepthEnum srcPixelDepth,
                                      int srcRowBytes,
                                      void *dstPixelData,
                                      const OfxRectI& dstBounds,
                                      OFX::PixelComponentEnum dstPixelComponents,
                                      OFX::BitDepthEnum dstBitDepth,
                                      int dstRowBytes)
{
    assert(srcPixelData && dstPixelData);
    
    // do the rendering
    if (dstBitDepth != OFX::eBitDepthFloat || (dstPixelComponents != OFX::ePixelComponentRGBA && dstPixelComponents != OFX::ePixelComponentRGB && dstPixelComponents != OFX::ePixelComponentAlpha)) {
        OFX::throwSuiteStatusException(kOfxStatErrFormat);
    }
    
    if (dstPixelComponents == OFX::ePixelComponentRGBA) {
        OFX::PixelCopierUnPremult<float, 4, 1, float, 1> fred(*this);
        setupAndPremult(fred, true, 3, renderWindow, srcPixelData, srcBounds, srcPixelComponents, srcPixelDepth, srcRowBytes, dstPixelData, dstBounds, dstPixelComponents, dstBitDepth, dstRowBytes);
        
    } else {
        ///other pixel components means you want to copy only...
        assert(false);
    }
}


bool
GenericReaderPlugin::getRegionOfDefinition(const OFX::RegionOfDefinitionArguments &args,
                                           OfxRectD &rod)
{
    if (!kSupportsRenderScale && (args.renderScale.x != 1. || args.renderScale.y != 1.)) {
        OFX::throwSuiteStatusException(kOfxStatFailed);
    }

    double sequenceTime;
    GetSequenceTimeRetEnum getSequenceTimeRet = getSequenceTime(args.time, false, &sequenceTime);
    switch (getSequenceTimeRet) {
        case eGetSequenceTimeBlack:
            return false;

        case eGetSequenceTimeError:
            OFX::throwSuiteStatusException(kOfxStatFailed);

        case eGetSequenceTimeBeforeSequence:
        case eGetSequenceTimeWithinSequence:
        case eGetSequenceTimeAfterSequence:
            break;
    }

    /*We don't want to use the proxy image for the region of definition*/
    std::string filename;
    GetFilenameRetCodeEnum getFilenameAtSequenceTimeRet = getFilenameAtSequenceTime(sequenceTime, false, &filename);
    switch (getFilenameAtSequenceTimeRet) {
        case eGetFileNameFailed:
            setPersistentMessage(OFX::Message::eMessageError, "", filename + ": Cannot load frame");
            OFX::throwSuiteStatusException(kOfxStatFailed);

        case eGetFileNameBlack:
            clearPersistentMessage();
            return false;

        case eGetFileNameReturnedFullRes:
        case eGetFileNameReturnedProxy:
            clearPersistentMessage();
            break;
    }

    std::string error;
    bool success = getFrameRegionOfDefinition(filename, sequenceTime, &rod, &error);
    
    if (!success) {
        OFX::throwSuiteStatusException(kOfxStatFailed);
    }
    
//    if (getFilenameAtSequenceTimeRet == eGetFileNameReturnedProxy) {
//        ///upscale the proxy RoD to be in canonical coords.
//        unsigned int mipmapLvl = getLevelFromScale(args.renderScale.x);
//        rod = upscalePowerOfTwo(rod, (double)mipmapLvl);
//    }
    
    return true;
}

void
GenericReaderPlugin::render(const OFX::RenderArguments &args)
{
    if (!_outputClip) {
        OFX::throwSuiteStatusException(kOfxStatFailed);
    }

    if (!kSupportsRenderScale && (args.renderScale.x != 1. || args.renderScale.y != 1.)) {
        OFX::throwSuiteStatusException(kOfxStatFailed);
    }

    assert(kSupportsRenderScale || (args.renderScale.x == 1. && args.renderScale.y == 1.));
    ///The image will have the appropriate size since we support the render scale (multi-resolution)
    std::auto_ptr<OFX::Image> dstImg(_outputClip->fetchImage(args.time));
    if (!dstImg.get()) {
        OFX::throwSuiteStatusException(kOfxStatFailed);
    }
    if (dstImg->getRenderScale().x != args.renderScale.x ||
        dstImg->getRenderScale().y != args.renderScale.y ||
        dstImg->getField() != args.fieldToRender) {
        setPersistentMessage(OFX::Message::eMessageError, "", "OFX Host gave image with wrong scale or field properties");
        OFX::throwSuiteStatusException(kOfxStatFailed);
    }
    
   


    void* dstPixelData = NULL;
    OfxRectI bounds;
    OFX::PixelComponentEnum pixelComponents;
    OFX::BitDepthEnum bitDepth;
    int dstRowBytes;
    getImageData(dstImg.get(), &dstPixelData, &bounds, &pixelComponents, &bitDepth, &dstRowBytes);
    if (bitDepth != OFX::eBitDepthFloat) {
        OFX::throwSuiteStatusException(kOfxStatErrFormat);
    }
    float* dstPixelDataF = (float*)dstPixelData;

    
    OFX::PixelComponentEnum outputComponents = getOutputComponents();
    if (pixelComponents != outputComponents) {
        setPersistentMessage(OFX::Message::eMessageError, "", "OFX Host dit not take into account output components");
        OFX::throwSuiteStatusException(kOfxStatErrImageFormat);
    }

    // are we in the image bounds
    if (args.renderWindow.x1 < bounds.x1 || args.renderWindow.x1 >= bounds.x2 || args.renderWindow.y1 < bounds.y1 || args.renderWindow.y1 >= bounds.y2 ||
        args.renderWindow.x2 <= bounds.x1 || args.renderWindow.x2 > bounds.x2 || args.renderWindow.y2 <= bounds.y1 || args.renderWindow.y2 > bounds.y2) {
        OFX::throwSuiteStatusException(kOfxStatErrValue);
        //throw std::runtime_error("render window outside of image bounds");
    }

    double sequenceTime;
    GetSequenceTimeRetEnum getSequenceTimeRet = getSequenceTime(args.time, false, &sequenceTime);
    switch (getSequenceTimeRet) {
        case eGetSequenceTimeBlack:
            fillWithBlack(args.renderWindow, dstPixelDataF, bounds,pixelComponents, dstImg->getPixelDepth(), dstRowBytes);
            return;

        case eGetSequenceTimeError:
            OFX::throwSuiteStatusException(kOfxStatFailed);

        case eGetSequenceTimeBeforeSequence:
        case eGetSequenceTimeWithinSequence:
        case eGetSequenceTimeAfterSequence:
            break;
    }

    bool useProxy = false;
    OfxPointD proxyScaleThreshold;
    _proxyThreshold->getValue(proxyScaleThreshold.x, proxyScaleThreshold.y);

    OfxPointD proxyOriginalScale;
    _originalProxyScale->getValue(proxyOriginalScale.x, proxyOriginalScale.y);
    
    ///We only support downscaling at a power of two.
    unsigned int renderMipmapLevel = getLevelFromScale(std::min(args.renderScale.x,args.renderScale.y));
    unsigned int proxyMipMapThresholdLevel = getLevelFromScale(std::min(proxyScaleThreshold.x, proxyScaleThreshold.y));
    unsigned int originalProxyMipMapLevel = getLevelFromScale(std::min(proxyOriginalScale.x, proxyOriginalScale.y));
    
    if (kSupportsRenderScale && (renderMipmapLevel >= proxyMipMapThresholdLevel)) {
        useProxy = true;
    }

    std::string filename;
    GetFilenameRetCodeEnum getFilenameAtSequenceTimeRet = getFilenameAtSequenceTime(sequenceTime, false, &filename);
    switch (getFilenameAtSequenceTimeRet) {
        case eGetFileNameFailed:
            setPersistentMessage(OFX::Message::eMessageError, "", filename + ": Cannot load frame");
            OFX::throwSuiteStatusException(kOfxStatFailed);

        case eGetFileNameBlack:
            clearPersistentMessage();
            fillWithBlack(args.renderWindow, dstPixelDataF, bounds,pixelComponents, dstImg->getPixelDepth(), dstRowBytes);
            return;

        case eGetFileNameReturnedFullRes:
            clearPersistentMessage();
            break;

        case eGetFileNameReturnedProxy:
            // we didn't ask for proxy!
            assert(false);
            OFX::throwSuiteStatusException(kOfxStatFailed);
    }

    std::string proxyFile;
    if (useProxy) {
        ///Use the proxy only if getFilenameAtSequenceTime returned a valid proxy filename different from the original file
        GetFilenameRetCodeEnum getFilenameAtSequenceTimeRetPx = getFilenameAtSequenceTime(sequenceTime, true, &proxyFile);
        switch (getFilenameAtSequenceTimeRetPx) {
            case eGetFileNameFailed:
                // should never happen: it should return at least the full res frame
                assert(false);
                OFX::throwSuiteStatusException(kOfxStatFailed);

            case eGetFileNameBlack:
                // should never happen: it should return at least the full res frame
                assert(false);
                fillWithBlack(args.renderWindow, dstPixelDataF, bounds,pixelComponents, dstImg->getPixelDepth(), dstRowBytes);
                return;

            case eGetFileNameReturnedFullRes:
                assert(proxyFile == filename);
                useProxy = false;
                break;

            case eGetFileNameReturnedProxy:
                assert(!proxyFile.empty());
                useProxy = (proxyFile != filename);
                break;
        }
    }


    ///The args.renderWindow is already in pixels coordinate (render scale is already taken into account ).
    ///If the filename IS NOT a proxy file we have to make sure the renderWindow is
    ///upscaled to a scale of (1,1). On the other hand if the filename IS a proxy we have to determine the actual RoD
    ///of the proxy file and adjust the scale so it fits the given scale.
    // allocate
    OfxRectI renderWindowFullRes = args.renderWindow;
    

    
    OfxRectD rod = _outputClip->getRegionOfDefinition(args.time);
    OfxRectI rodI;
    rodI.x1 = rod.x1;
    rodI.x2 = rod.x2;
    rodI.y1 = rod.y1;
    rodI.y2 = rod.y2;
    if (_supportsTiles) {
        if (useProxy) {
            renderWindowFullRes = upscalePowerOfTwo(renderWindowFullRes, renderMipmapLevel - originalProxyMipMapLevel);
            
            ///Get the RoD of the proxy to intersect the render window against it
            std::string error;
            bool success = getFrameRegionOfDefinition(proxyFile, sequenceTime, &rod, &error);
            ///We shouldve checked above for any failure, now this is too late.
            assert(success);
            rodI.x1 = rod.x1;
            rodI.x2 = rod.x2;
            rodI.y1 = rod.y1;
            rodI.y2 = rod.y2;
        } else if (kSupportsRenderScale && (args.renderScale.x != 1. || args.renderScale.y != 1.)) {
            ///the user didn't provide a proxy file, just decode the full image
            ///upscale to a render scale of 1.
            renderWindowFullRes = upscalePowerOfTwo(renderWindowFullRes, renderMipmapLevel);
        }
        ///Intersect the full res renderwindow to the real rod.
        ///It works for both proxy and non proxy files
        intersect(renderWindowFullRes, rodI, &renderWindowFullRes);

    } else {
        ///if the plug-in doesn't support tiles, just render the full rod
        renderWindowFullRes.x1 = rod.x1;
        renderWindowFullRes.x2 = rod.x2;
        renderWindowFullRes.y1 = rod.y1;
        renderWindowFullRes.y2 = rod.y2;
    }

    if (filename.empty() || !fileExists(filename)) {
        fillWithBlack(args.renderWindow, dstPixelDataF, bounds,pixelComponents, dstImg->getPixelDepth(), dstRowBytes);
        return;
    }
    
    // The following (commented out) code is not fully-safe, because the same instance may be have
    // two threads running on the same area of the same frame, and the apply()
    // calls both read and write dstImg.
    // This results in colorspace conversion being applied several times.
    //
    //if (!filename.empty()) {
    //    decode(filename, sequenceTime, args.renderWindow, dstImg.get());
    //}
    /////do the color-space conversion
    //_ocio->apply(args.time, args.renderWindow, dstImg.get());

    // Good solution: read into a temporary image, apply colorspace conversion, then copy.

    /// how many times do we need to halve the image read
    int downscaleLevels;
    
    if (useProxy) {
        downscaleLevels = renderMipmapLevel - originalProxyMipMapLevel;
    } else {
        downscaleLevels = renderMipmapLevel;
    }
    assert(downscaleLevels >= 0);

    if ((_ocio->isIdentity(args.time) && (!kSupportsRenderScale || renderMipmapLevel == 0))) {
        // no colorspace conversion, just read file
        decode(filename, sequenceTime, args.renderWindow, dstPixelDataF, bounds, pixelComponents, dstRowBytes);
    } else {
        
        int premult_i;
        _premult->getValue(premult_i);
        OFX::PreMultiplicationEnum premult = (OFX::PreMultiplicationEnum)premult_i;
        
        int pixelBytes = getPixelBytes(pixelComponents, bitDepth);
        int tmpRowBytes = (renderWindowFullRes.x2-renderWindowFullRes.x1) * pixelBytes;
        size_t memSize = (size_t)(renderWindowFullRes.y2-renderWindowFullRes.y1) * tmpRowBytes;
        OFX::ImageMemory mem(memSize, this);
        float *tmpPixelData = (float*)mem.lock();

        // read file
        if (!useProxy) {
            decode(filename, sequenceTime, renderWindowFullRes, tmpPixelData, renderWindowFullRes, pixelComponents, tmpRowBytes);
        } else {
            decode(proxyFile, sequenceTime, renderWindowFullRes, tmpPixelData, renderWindowFullRes, pixelComponents, tmpRowBytes);
        }

        // force premult for non-RGBA pixelComponents
        if (pixelComponents == OFX::ePixelComponentRGB) {
            premult = OFX::eImageOpaque;
        } else if (pixelComponents == OFX::ePixelComponentAlpha) {
            premult = OFX::eImagePreMultiplied;
        }
        // we have to do the final premultiplication if:
        // - pixelComponents is RGBA
        //  AND
        //   - buffer is PreMultiplied AND OCIO is not identity (OCIO works only on unpremultiplied data)
        //   OR
        //   - premult is unpremultiplied
        bool mustPremult = ((pixelComponents == OFX::ePixelComponentRGBA) &&
                            ((premult == OFX::eImagePreMultiplied && !_ocio->isIdentity(args.time)) ||
                             premult == OFX::eImageUnPreMultiplied));
        ///do the color-space conversion
        if (!_ocio->isIdentity(args.time) && pixelComponents != OFX::ePixelComponentAlpha) {
            if (premult == OFX::eImagePreMultiplied) {
                unPremultPixelData(renderWindowFullRes, tmpPixelData, renderWindowFullRes, pixelComponents, bitDepth, tmpRowBytes, tmpPixelData, renderWindowFullRes, pixelComponents, bitDepth, tmpRowBytes);
            }
            _ocio->apply(args.time, renderWindowFullRes, tmpPixelData, renderWindowFullRes, pixelComponents, tmpRowBytes);
        }
        
        if (kSupportsRenderScale && downscaleLevels > 0) {
            if (!mustPremult) {
                // we can write directly to dstPixelData
                /// adjust the scale to match the given output image
                scalePixelData(args.renderWindow,renderWindowFullRes,(unsigned int)downscaleLevels,tmpPixelData, pixelComponents,
                               bitDepth, renderWindowFullRes, tmpRowBytes, dstPixelData,
                               pixelComponents, bitDepth, bounds, dstRowBytes);
            } else {
                // allocate a temporary image (we must avoid reading from dstPixelData, in case several threads are rendering the same area)
                OFX::ImageMemory mem2(memSize, this);
                void *scaledPixelData = mem2.lock();

                /// adjust the scale to match the given output image
                scalePixelData(args.renderWindow,renderWindowFullRes,(unsigned int)downscaleLevels,tmpPixelData, pixelComponents,
                               bitDepth, renderWindowFullRes, tmpRowBytes, scaledPixelData,
                               pixelComponents, bitDepth, bounds, dstRowBytes);
                // apply premult
                premultPixelData(args.renderWindow, scaledPixelData, bounds, pixelComponents, bitDepth, dstRowBytes, dstPixelData, bounds, pixelComponents, bitDepth, dstRowBytes);
            }
        } else {
            // copy
            if (mustPremult) {
                premultPixelData(args.renderWindow, tmpPixelData, renderWindowFullRes, pixelComponents, bitDepth, tmpRowBytes, dstPixelData, bounds, pixelComponents, bitDepth, dstRowBytes);
            } else {
                copyPixelData(args.renderWindow, tmpPixelData, renderWindowFullRes, pixelComponents, bitDepth, tmpRowBytes, dstPixelData, bounds, pixelComponents, bitDepth, dstRowBytes);
            }
        }
        mem.unlock();
    }
}

void
GenericReaderPlugin::inputFileChanged()
{
    std::string filename;
    _fileParam->getValue(filename);
    
    SequenceParsing::FileNameContent content(filename);
    std::string pattern;
    ///We try to match all the files in the same directory that match the pattern with the frame number
    ///assumed to be in the last part of the filename. This is a harsh assumption but we can't just verify
    ///everything as it would take too much time.
    content.generatePatternWithFrameNumberAtIndex(content.getPotentialFrameNumbersCount() - 1, &pattern);

    _sequenceFromFiles.clear();
    SequenceParsing::filesListFromPattern(pattern, &_sequenceFromFiles);
    
    clearPersistentMessage();
    //reset the original range param
    _originalFrameRange->setValue(kOfxFlagInfiniteMin, kOfxFlagInfiniteMax);
    
    
    ///we don't pass the _frameRange range as we don't want to store the time domain too
    OfxRangeD tmp;
    if (getSequenceTimeDomainInternal(tmp,true)) {
        timeDomainFromSequenceTimeDomain(tmp, true);
        _startingTime->setValue(tmp.min);
        
        ///We call onInputFileChanged with the first frame of the sequence so we're almost sure it will work
        ///unless the user did a mistake. We are also safe to assume that images specs are the same for
        ///all the sequence
        _fileParam->getValueAtTime(tmp.min, filename);
        ///let the derive class a chance to initialize any data structure it may need
        
        OFX::PixelComponentEnum components;
        OFX::PreMultiplicationEnum premult;
        onInputFileChanged(filename, &premult, &components);
        // RGB is always Opaque, Alpha is always PreMultiplied
        if (components == OFX::ePixelComponentRGB) {
            premult = OFX::eImageOpaque;
        } else if (components == OFX::ePixelComponentAlpha) {
            premult = OFX::eImagePreMultiplied;
        }
        int i;
        for (i = 0 ; i < 4 && gOutputComponentsMap[i] != components; ++i) {
        }
        if (i >= 4) {
            ///set the first supported component
            i = 0;
        }
        _outputComponents->setValue(i);
        _premult->setValue((int)premult);
    }
}

void
GenericReaderPlugin::changedParam(const OFX::InstanceChangedArgs &args,
                                  const std::string &paramName)
{
    if (!kSupportsRenderScale && (args.renderScale.x != 1. || args.renderScale.y != 1.)) {
        OFX::throwSuiteStatusException(kOfxStatFailed);
    }

#pragma message WARN("most of these should only be triggered when args.reason == OFX::eChangeUserEdit, and _settingFrameRange may not be required.")
#pragma message WARN("please add comments to explain why _settingFrameRange is necessary (it shouldn't be)")
    // please check the reason for each parameter when it makes sense!

    if (paramName == kParamFilename) {
        if (args.reason != OFX::eChangeTime) {
            inputFileChanged();
        }

    } else if (paramName == kParamProxy) {
        ///Detect the scale of the proxy.
        std::string proxyFile,originalFileName;
        double sequenceTime;
        GetSequenceTimeRetEnum getSequenceTimeRet = getSequenceTime(args.time, false, &sequenceTime);
        switch (getSequenceTimeRet) {
            case eGetSequenceTimeBlack:
            case eGetSequenceTimeError:
                break;

            case eGetSequenceTimeBeforeSequence:
            case eGetSequenceTimeWithinSequence:
            case eGetSequenceTimeAfterSequence: {
                GetFilenameRetCodeEnum getFilenameAtSequenceTimeRet   = getFilenameAtSequenceTime(sequenceTime, false, &originalFileName);
                GetFilenameRetCodeEnum getFilenameAtSequenceTimeRetPx = getFilenameAtSequenceTime(sequenceTime, true, &proxyFile);

                if (getFilenameAtSequenceTimeRet == eGetFileNameReturnedFullRes &&
                    getFilenameAtSequenceTimeRetPx ==  eGetFileNameReturnedProxy &&
                    proxyFile != originalFileName) {
                    assert(!proxyFile.empty());
                    ///show the scale param
                    _proxyThreshold->setIsSecret(false);
                    _enableCustomScale->setIsSecret(false);

                    OfxPointD scale = detectProxyScale(originalFileName,proxyFile,args.time);
                    _proxyThreshold->setValue(scale.x, scale.y);
                    _originalProxyScale->setValue(scale.x, scale.y);
                } else {
                    _proxyThreshold->setIsSecret(true);
                    _enableCustomScale->setIsSecret(true);
                }
            }   break;
        }

    } else if (paramName == kParamCustomProxyScale) {
        bool enabled;
        _enableCustomScale->getValue(enabled);
        _proxyThreshold->setEnabled(enabled);

    } else if (paramName == kParamFirstFrame && !_settingFrameRange /*&& args.reason == eChangeUserEdit*/) { // settingFrameRange probably unnecessary, replace with the second test?

        int first;
        int last;
        _firstFrame->getValue(first);
        _lastFrame->getValue(last);
        _lastFrame->setDisplayRange(first, last);

        int offset;
        _timeOffset->getValue(offset);
        _settingFrameRange = true; // probably not necessary
        _startingTime->setValue(first + offset); // will be called with reason == eChangePluginEdit
        _settingFrameRange = false;

    } else if (paramName == kParamLastFrame && !_settingFrameRange /*&& args.reason == eChangeUserEdit*/) { // settingFrameRange probably unnecessary, replace with the second test?
        int first;
        int last;
        _firstFrame->getValue(first);
        _lastFrame->getValue(last);
        _firstFrame->setDisplayRange(first, last);

    } else if (paramName == kParamFrameMode /*&& args.reason == eChangeUserEdit*/) { // probably only useredit
        int frameMode_i;
        _frameMode->getValue(frameMode_i);
        FrameModeEnum frameMode = FrameModeEnum(frameMode_i);
        switch (frameMode) {
            case eFrameModeStartingTime: //starting frame
                _startingTime->setIsSecret(false);
                _timeOffset->setIsSecret(true);
                break;
            case eFrameModeTimeOffset: //time offset
                _startingTime->setIsSecret(true);
                _timeOffset->setIsSecret(false);
                break;
        }

    } else if (paramName == kParamStartingTime && !_settingFrameRange /*&& args.reason == eChangeUserEdit*/) {  // settingFrameRange probably unnecessary, replace with the second test?
        ///recompute the timedomain
        OfxRangeD sequenceTimeDomain;
        getSequenceTimeDomainInternal(sequenceTimeDomain,true);
        
        //also update the time offset
        int startingTime;
        _startingTime->getValue(startingTime);
        
        int firstFrame;
        _firstFrame->getValue(firstFrame);
        
        ///prevent recursive calls of setValue(...)
        _settingFrameRange = true;
        _timeOffset->setValue(startingTime - firstFrame);
        _settingFrameRange = false;
        
    } else if (paramName == kParamTimeOffset && !_settingFrameRange /*&& args.reason == eChangeUserEdit*/) {  // settingFrameRange probably unnecessary, replace with the second test?

        //also update the starting frame
        int offset;
        _timeOffset->getValue(offset);
        int first;
        _firstFrame->getValue(first);
        
        ///prevent recursive calls of setValue(...)
        _settingFrameRange = true;
        _startingTime->setValue(offset + first);
        _settingFrameRange = false;

    } else if (paramName == kParamOutputComponents /*&& args.reason == eChangeUserEdit*/) { // probably only useredit
        OFX::PixelComponentEnum comps = getOutputComponents();
        if (comps == OFX::ePixelComponentRGB) {
            // RGB is always opaque
            _premult->setValue(OFX::eImageOpaque);
        } else if (comps == OFX::ePixelComponentAlpha) {
            // Alpha is always premultiplied
            _premult->setValue(OFX::eImagePreMultiplied);
        }
        onOutputComponentsParamChanged(comps);
    } else if (paramName == kParamOutputPremult) {
        int premult_i;
        _outputPremult->getValue(premult_i);
        OFX::PreMultiplicationEnum premult = (OFX::PreMultiplicationEnum)premult_i;
        if (premult == OFX::eImagePreMultiplied) {
             OFX::PixelComponentEnum comps = getOutputComponents();
            if (comps == OFX::ePixelComponentRGB) {
                ///The user wants premultiplied RGB, switch components to RGBA
                setOutputComponents(OFX::ePixelComponentRGBA);
            }
        }
    } else {
        _ocio->changedParam(args, paramName);
    }
}

OFX::PixelComponentEnum
GenericReaderPlugin::getOutputComponents() const
{
    int outputComponents_i;
    _outputComponents->getValue(outputComponents_i);
    return gOutputComponentsMap[outputComponents_i];
}

void
GenericReaderPlugin::setOutputComponents(OFX::PixelComponentEnum comps)
{
    for (int i = 0; i < 4; ++i) {
        if (gOutputComponentsMap[i] == comps) {
            _outputComponents->setValue(i);
            break;
        }
    }
}

/* Override the clip preferences */
void
GenericReaderPlugin::getClipPreferences(OFX::ClipPreferencesSetter &clipPreferences)
{
    int outputComponents_i;
    _outputComponents->getValue(outputComponents_i);
    OFX::PixelComponentEnum outputComponents = gOutputComponentsMap[outputComponents_i];
    clipPreferences.setClipComponents(*_outputClip, outputComponents);

    // the output of the GenericReader plugin is *always* premultiplied (as long as only float is supported)
    int premult_i;
    _premult->getValue(premult_i);
    OFX::PreMultiplicationEnum premult = (OFX::PreMultiplicationEnum)premult_i;
    switch (outputComponents) {
        case OFX::ePixelComponentRGBA:
            // may be Opaque or PreMultiplied (never UnPremultiplied)
            if (premult == OFX::eImageUnPreMultiplied) {
                premult = OFX::eImagePreMultiplied;
            }
            assert(premult == OFX::eImagePreMultiplied || premult == OFX::eImageOpaque);
            break;

        case OFX::ePixelComponentAlpha:
            // alpha is always premultiplied
            premult = OFX::eImagePreMultiplied;
            break;

        default:
            // RGB is always Opaque
            premult = OFX::eImageOpaque;
            break;
    }
    clipPreferences.setOutputPremultiplication(premult);
}

void
GenericReaderPlugin::purgeCaches()
{
    clearAnyCache();
    _ocio->purgeCaches();
}

bool
GenericReaderPlugin::isIdentity(const OFX::IsIdentityArguments &args,
                                OFX::Clip * &identityClip,
                                double &identityTime)
{
    if (!kSupportsRenderScale && (args.renderScale.x != 1. || args.renderScale.y != 1.)) {
        OFX::throwSuiteStatusException(kOfxStatFailed);
    }

    if (!gHostIsNatron) {
        // only Natron supports setting the identityClip to the output clip
        return false;
    }

    double sequenceTime;
    GetSequenceTimeRetEnum getSequenceTimeRet = getSequenceTime(args.time, false, &sequenceTime);
    switch (getSequenceTimeRet) {
        case eGetSequenceTimeBlack:
            return false;

        case eGetSequenceTimeError:
            OFX::throwSuiteStatusException(kOfxStatFailed);

        case eGetSequenceTimeBeforeSequence:
        case eGetSequenceTimeAfterSequence:
            ///Transform the sequence time to "real" time
            int timeOffset;
            _timeOffset->getValue(timeOffset);
            identityTime = sequenceTime + timeOffset;
            identityClip = _outputClip;
            return true;

        case eGetSequenceTimeWithinSequence:
            return false;
    }
    return false;
}

OfxPointD
GenericReaderPlugin::detectProxyScale(const std::string& originalFileName,
                                      const std::string& proxyFileName,
                                      OfxTime time)
{
    OfxRectD originalRoD,proxyRoD;
    std::string error;
    getFrameRegionOfDefinition(originalFileName, time, &originalRoD, &error);
    proxyRoD.x1 = proxyRoD.x2 = proxyRoD.y1 = proxyRoD.y2 = 0.;
    getFrameRegionOfDefinition(proxyFileName, time, &proxyRoD, &error);
    OfxPointD ret;
    if (proxyRoD.x1 == 0 && proxyRoD.x2 == 0 && proxyRoD.y1 == 0 && proxyRoD.y2 == 0) {
        ret.x = 1.;
        ret.y = 1.;
        setPersistentMessage(OFX::Message::eMessageError, "", "Cannot read the proxy file.");
        return ret;
    }
    ret.x = (proxyRoD.x2 - proxyRoD.x1) / (originalRoD.x2 - originalRoD.x1);
    ret.y = (proxyRoD.y2 - proxyRoD.y1) / (originalRoD.y2 - originalRoD.y1);
    return ret;
}

using namespace OFX;

void
GenericReaderDescribe(OFX::ImageEffectDescriptor &desc,
                      bool supportsTiles)
{
    desc.setPluginGrouping(kPluginGrouping);
    
#ifdef OFX_EXTENSIONS_TUTTLE
    desc.addSupportedContext(OFX::eContextReader);
#endif
    desc.addSupportedContext(OFX::eContextGenerator);
    desc.addSupportedContext(OFX::eContextGeneral);
    
    // add supported pixel depths
    //desc.addSupportedBitDepth( eBitDepthUByte );
    //desc.addSupportedBitDepth( eBitDepthUShort );
    desc.addSupportedBitDepth(eBitDepthFloat);
    
    // set a few flags
    desc.setSingleInstance(false);
    desc.setHostFrameThreading(false);
    
    // We may support multi-resolution in the future via the proxy mode
    desc.setSupportsMultiResolution(kSupportsMultiResolution);
    
    desc.setSupportsTiles(supportsTiles);
    desc.setTemporalClipAccess(false); // say we will be doing random time access on clips
    desc.setRenderTwiceAlways(false);
    desc.setSupportsMultipleClipPARs(false);
    desc.setRenderThreadSafety(OFX::eRenderFullySafe);
}

OFX::PageParamDescriptor *
GenericReaderDescribeInContextBegin(OFX::ImageEffectDescriptor &desc,
                                    OFX::ContextEnum /*context*/,
                                    bool isVideoStreamPlugin,
                                    bool supportsRGBA,
                                    bool supportsRGB,
                                    bool supportsAlpha,
                                    bool supportsTiles)
{
    gHostIsNatron = (OFX::getImageEffectHostDescription()->hostName == kOfxNatronHostName);

    for (ImageEffectHostDescription::PixelComponentArray::const_iterator it = getImageEffectHostDescription()->_supportedComponents.begin();
         it != getImageEffectHostDescription()->_supportedComponents.end();
         ++it) {
        switch (*it) {
            case ePixelComponentRGBA:
                gHostSupportsRGBA  = true;
                break;
            case ePixelComponentRGB:
                gHostSupportsRGB = true;
                break;
            case ePixelComponentAlpha:
                gHostSupportsAlpha = true;
                break;
            default:
                // other components are not supported by this plugin
                break;
        }
    }

    // make some pages and to things in
    PageParamDescriptor *page = desc.definePageParam("Controls");

    // create the optional source clip
    ClipDescriptor *srcClip = desc.defineClip(kOfxImageEffectSimpleSourceClipName);
    if (supportsRGBA) {
        srcClip->addSupportedComponent(ePixelComponentRGBA);
    }
    if (supportsRGB) {
        srcClip->addSupportedComponent(ePixelComponentRGB);
    }
    if (supportsAlpha) {
        srcClip->addSupportedComponent(ePixelComponentAlpha);
    }
    srcClip->setSupportsTiles(supportsTiles);
    srcClip->setOptional(true);
    
    // create the mandated output clip
    ClipDescriptor *dstClip = desc.defineClip(kOfxImageEffectOutputClipName);
    if (supportsRGBA) {
        dstClip->addSupportedComponent(ePixelComponentRGBA);
    }
    if (supportsRGB) {
        dstClip->addSupportedComponent(ePixelComponentRGB);
    }
    if (supportsAlpha) {
        dstClip->addSupportedComponent(ePixelComponentAlpha);
    }
    dstClip->setSupportsTiles(supportsTiles);
    

    //////////Input file
    {
        OFX::StringParamDescriptor* param = desc.defineStringParam(kParamFilename);
        param->setLabels(kParamFilenameLabel, kParamFilenameLabel, kParamFilenameLabel);
        param->setStringType(OFX::eStringTypeFilePath);
        param->setFilePathExists(true);
        param->setHint(kParamFilenameHint);
        param->setAnimates(false);
        // in the Reader context, the script name must be kOfxImageEffectFileParamName, @see kOfxImageEffectContextReader
        param->setScriptName(kParamFilename);
        desc.addClipPreferencesSlaveParam(*param);
        page->addChild(*param);
    }
    
    //////////First-frame
    {
        OFX::IntParamDescriptor* param = desc.defineIntParam(kParamFirstFrame);
        param->setLabels(kParamFirstFrameLabel, kParamFirstFrameLabel, kParamFirstFrameLabel);
        param->setHint(kParamFirstFrameHint);
        param->setDefault(0);
        param->setAnimates(true);
        param->setLayoutHint(OFX::eLayoutHintNoNewLine);
        page->addChild(*param);
    }
    
    ///////////Before first
    {
        OFX::ChoiceParamDescriptor* param = desc.defineChoiceParam(kParamBefore);
        param->setLabels(kParamBeforeLabel, kParamBeforeLabel, kParamBeforeLabel);
        param->setHint(kParamBeforeHint);
        assert(param->getNOptions() == eBeforeAfterHold);
        param->appendOption(kReaderOptionHold,   kReaderOptionHoldHint);
        assert(param->getNOptions() == eBeforeAfterLoop);
        param->appendOption(kReaderOptionLoop,   kReaderOptionLoopHint);
        assert(param->getNOptions() == eBeforeAfterBounce);
        param->appendOption(kReaderOptionBounce, kReaderOptionBounceHint);
        assert(param->getNOptions() == eBeforeAfterBlack);
        param->appendOption(kReaderOptionBlack,  kReaderOptionBlackHint);
        assert(param->getNOptions() == eBeforeAfterError);
        param->appendOption(kReaderOptionError,  kReaderOptionErrorHint);
        param->setAnimates(true);
        param->setDefault(eBeforeAfterHold);
        page->addChild(*param);
    }

    //////////Last-frame
    {
        OFX::IntParamDescriptor* param = desc.defineIntParam(kParamLastFrame);
        param->setLabels(kParamLastFrameLabel, kParamLastFrameLabel, kParamLastFrameLabel);
        param->setHint(kParamLastFrameHint);
        param->setDefault(0);
        param->setAnimates(true);
        param->setLayoutHint(OFX::eLayoutHintNoNewLine);
        page->addChild(*param);
    }

    ///////////After first
    {
        OFX::ChoiceParamDescriptor* param = desc.defineChoiceParam(kParamAfter);
        param->setLabels(kParamAfterLabel, kParamAfterLabel, kParamAfterLabel);
        param->setHint(kParamAfterHint);
        assert(param->getNOptions() == eBeforeAfterHold);
        param->appendOption(kReaderOptionHold,   kReaderOptionHoldHint);
        assert(param->getNOptions() == eBeforeAfterLoop);
        param->appendOption(kReaderOptionLoop,   kReaderOptionLoopHint);
        assert(param->getNOptions() == eBeforeAfterBounce);
        param->appendOption(kReaderOptionBounce, kReaderOptionBounceHint);
        assert(param->getNOptions() == eBeforeAfterBlack);
        param->appendOption(kReaderOptionBlack,  kReaderOptionBlackHint);
        assert(param->getNOptions() == eBeforeAfterError);
        param->appendOption(kReaderOptionError,  kReaderOptionErrorHint);
        param->setAnimates(true);
        param->setDefault(eBeforeAfterHold);
        page->addChild(*param);
    }

    ///////////Missing frame choice
    {
        OFX::ChoiceParamDescriptor* param = desc.defineChoiceParam(kParamOnMissingFrame);
        param->setLabels(kParamOnMissingFrameLabel, kParamOnMissingFrameLabel, kParamOnMissingFrameLabel);
        param->setHint(kParamOnMissingFrameHint);
        assert(param->getNOptions() == eMissingNearest);
        param->appendOption(kReaderOptionNearest,  kReaderOptionNearestHint);
        assert(param->getNOptions() == eMissingError);
        param->appendOption(kReaderOptionError,  kReaderOptionErrorHint);
        assert(param->getNOptions() == eMissingBlack);
        param->appendOption(kReaderOptionBlack,  kReaderOptionBlackHint);
        param->setAnimates(true);
        param->setDefault(eMissingNearest);
        page->addChild(*param);
    }

    ///////////Frame-mode
    {
        OFX::ChoiceParamDescriptor* param = desc.defineChoiceParam(kParamFrameMode);
        param->setLabels(kParamFrameModeLabel, kParamFrameModeLabel, kParamFrameModeLabel);
        assert(param->getNOptions() == eFrameModeStartingTime);
        param->appendOption(kParamFrameModeOptionStartingTime);
        assert(param->getNOptions() == eFrameModeTimeOffset);
        param->appendOption(kParamFrameModeOptionTimeOffset);
        param->setAnimates(true);
        param->setDefault(eFrameModeStartingTime);
        param->setLayoutHint(OFX::eLayoutHintNoNewLine);
        page->addChild(*param);
    }

    ///////////Starting frame
    {
        OFX::IntParamDescriptor* param = desc.defineIntParam(kParamStartingTime);
        param->setLabels(kParamStartingTimeLabel, kParamStartingTimeLabel, kParamStartingTimeLabel);
        param->setHint(kParamStartingTimeHint);
        param->setDefault(0);
        param->setAnimates(true);
        param->setLayoutHint(OFX::eLayoutHintNoNewLine);
        page->addChild(*param);
    }

    ///////////Time offset
    {
        OFX::IntParamDescriptor* param = desc.defineIntParam(kParamTimeOffset);
        param->setLabels(kParamTimeOffsetLabel, kParamTimeOffsetLabel, kParamTimeOffsetLabel);
        param->setHint(kParamTimeOffsetHint);
        param->setDefault(0);
        param->setAnimates(true);
        param->setIsSecret(true);
        page->addChild(*param);
    }

    ///////////Original frame range
    {
        OFX::Int2DParamDescriptor* param = desc.defineInt2DParam(kParamOriginalFrameRange);
        param->setLabels(kParamOriginalFrameRangeLabel, kParamOriginalFrameRangeLabel, kParamOriginalFrameRangeLabel);
        param->setDefault(kOfxFlagInfiniteMin, kOfxFlagInfiniteMax);
        param->setAnimates(true);
        param->setIsSecret(true);
        param->setIsPersistant(false);
        page->addChild(*param);
    }

    //////////Input proxy file
    {
        OFX::StringParamDescriptor* param = desc.defineStringParam(kParamProxy);
        param->setLabels(kParamProxyLabel, kParamProxyLabel, kParamProxyLabel);
        param->setStringType(OFX::eStringTypeFilePath);
        param->setFilePathExists(true);
        param->setHint(kParamProxyHint);
        param->setAnimates(!isVideoStreamPlugin);
        // in the Reader context, the script name must be kOfxImageEffectFileParamName, @see kOfxImageEffectContextReader
        param->setScriptName(kParamProxy);
        desc.addClipPreferencesSlaveParam(*param);
        page->addChild(*param);
    }

    ////Proxy original scale
    {
        OFX::Double2DParamDescriptor* param = desc.defineDouble2DParam(kParamOriginalProxyScale);
        param->setLabels(kParamOriginalProxyScaleLabel,
                         kParamOriginalProxyScaleLabel, kParamOriginalProxyScaleLabel);
        param->setDefault(1., 1.);
        param->setIsSecret(true);
        param->setEnabled(false);
        param->setHint(kParamOriginalProxyScaleHint);
        // param->setLayoutHint(OFX::eLayoutHintNoNewLine);
        param->setAnimates(true);
        page->addChild(*param);
    }

    ////Proxy  scale threshold
    {
        OFX::Double2DParamDescriptor* param = desc.defineDouble2DParam(kParamProxyThreshold);
        param->setLabels(kParamProxyThresholdLabel,
                         kParamProxyThresholdLabel, kParamProxyThresholdLabel);
        param->setDefault(1., 1.);
        param->setIsSecret(true);
        param->setEnabled(false);
        param->setHint(kParamOriginalProxyScaleHint);
        param->setLayoutHint(OFX::eLayoutHintNoNewLine);
        param->setAnimates(true);
        page->addChild(*param);
    }

    ///Enable custom proxy scale
    {
        OFX::BooleanParamDescriptor* param = desc.defineBooleanParam(kParamCustomProxyScale);
        param->setLabels(kParamCustomProxyScaleLabel, kParamCustomProxyScaleLabel, kParamCustomProxyScaleLabel);
        param->setIsSecret(true);
        param->setDefault(false);
        param->setHint(kParamCustomProxyScaleHint);
        param->setAnimates(true);
        param->setEvaluateOnChange(false);
        page->addChild(*param);
    }
    
    //// Output components
    {
        ChoiceParamDescriptor *param = desc.defineChoiceParam(kParamOutputComponents);
        param->setLabels(kParamOutputComponentsLabel, kParamOutputComponentsLabel, kParamOutputComponentsLabel);
        param->setHint(kParamOutputComponentsHint);
        int i = 0;
        
        if (gHostSupportsRGBA && supportsRGBA) {
            gOutputComponentsMap[i] = ePixelComponentRGBA;
            ++i;
            assert(gOutputComponentsMap[param->getNOptions()] == ePixelComponentRGBA);
            param->appendOption(kParamOutputComponentsOptionRGBA);
        }
        if (gHostSupportsRGB && supportsRGB) {
            gOutputComponentsMap[i] = ePixelComponentRGB;
            ++i;
            assert(gOutputComponentsMap[param->getNOptions()] == ePixelComponentRGB);
            param->appendOption(kParamOutputComponentsOptionRGB);
        }
        if (gHostSupportsAlpha && supportsAlpha) {
            gOutputComponentsMap[i] = ePixelComponentAlpha;
            ++i;
            assert(gOutputComponentsMap[param->getNOptions()] == ePixelComponentAlpha);
            param->appendOption(kParamOutputComponentsOptionAlpha);
        }
        gOutputComponentsMap[i] = ePixelComponentNone;

        param->setDefault(0); // default to the first one available, i.e. the most chromatic
        param->setAnimates(false);
        desc.addClipPreferencesSlaveParam(*param);
        page->addChild(*param);
    }
    
    //// Output premult
    {
        OFX::ChoiceParamDescriptor* param = desc.defineChoiceParam(kParamPremult);
        param->setLabels(kParamPremultLabel, kParamPremultLabel, kParamPremultLabel);
        param->setAnimates(true);
        param->setHint(kParamPremultHint);
        assert(param->getNOptions() == eImageOpaque);
<<<<<<< HEAD
        param->appendOption(premultString(eImageOpaque), kParamPremultOptionOpaqueHint);
        assert(param->getNOptions() == eImagePreMultiplied);
        param->appendOption(premultString(eImagePreMultiplied), kParamPremultOptionPreMultipliedHint);
        assert(param->getNOptions() == eImageUnPreMultiplied);
        param->appendOption(premultString(eImageUnPreMultiplied), kParamPremultOptionUnPreMultipliedHint);
        param->setDefault(eImagePreMultiplied); // images should be premultiplied in a compositing context
=======
        param->appendOption(premultString(eImageOpaque), kParamOutputPremultOptionOpaqueHint);
        if (gHostSupportsRGBA && supportsRGBA) {
            assert(param->getNOptions() == eImagePreMultiplied);
            param->appendOption(premultString(eImagePreMultiplied), kParamOutputPremultOptionPreMultipliedHint);
            assert(param->getNOptions() == eImageUnPreMultiplied);
            param->appendOption(premultString(eImageUnPreMultiplied), kParamOutputPremultOptionUnPreMultipliedHint);
            param->setDefault(eImagePreMultiplied); // images should be premultiplied in a compositing context
        }
>>>>>>> 35121808
        desc.addClipPreferencesSlaveParam(*param);
        page->addChild(*param);
    }
    
    return page;
}


void
GenericReaderDescribeInContextEnd(OFX::ImageEffectDescriptor &desc,
                                  OFX::ContextEnum context,
                                  OFX::PageParamDescriptor* page,
                                  const char* inputSpaceNameDefault,
                                  const char* outputSpaceNameDefault)
{
    // insert OCIO parameters
    GenericOCIO::describeInContext(desc, context, page, inputSpaceNameDefault, outputSpaceNameDefault);
}

<|MERGE_RESOLUTION|>--- conflicted
+++ resolved
@@ -977,8 +977,7 @@
 
 
 static void
-setupAndPremult(OFX::PixelProcessorFilterBase & processor,
-                bool premult,
+setupAndProcess(OFX::PixelProcessorFilterBase & processor,
                 int premultChannel,
                 const OfxRectI &renderWindow,
                 const void *srcPixelData,
@@ -1006,7 +1005,7 @@
     // set the render window
     processor.setRenderWindow(renderWindow);
     
-    processor.setPremultMaskMix(premult, premultChannel, 1.);
+    processor.setPremultMaskMix(true, premultChannel, 1.);
     
     // Call the base class process member, this will call the derived templated process code
     processor.process();
@@ -1034,7 +1033,7 @@
     }
     if (dstPixelComponents == OFX::ePixelComponentRGBA) {
         OFX::PixelCopierUnPremult<float, 4, 1, float, 1> fred(*this);
-        setupAndPremult(fred, false, 3, renderWindow, srcPixelData, srcBounds, srcPixelComponents, srcPixelDepth, srcRowBytes, dstPixelData, dstBounds, dstPixelComponents, dstBitDepth, dstRowBytes);
+        setupAndProcess(fred, 3, renderWindow, srcPixelData, srcBounds, srcPixelComponents, srcPixelDepth, srcRowBytes, dstPixelData, dstBounds, dstPixelComponents, dstBitDepth, dstRowBytes);
     } else {
         ///other pixel components means you want to copy only...
         assert(false);
@@ -1062,8 +1061,8 @@
     }
     
     if (dstPixelComponents == OFX::ePixelComponentRGBA) {
-        OFX::PixelCopierUnPremult<float, 4, 1, float, 1> fred(*this);
-        setupAndPremult(fred, true, 3, renderWindow, srcPixelData, srcBounds, srcPixelComponents, srcPixelDepth, srcRowBytes, dstPixelData, dstBounds, dstPixelComponents, dstBitDepth, dstRowBytes);
+        OFX::PixelCopierPremult<float, 4, 1, float, 1> fred(*this);
+        setupAndProcess(fred, 3, renderWindow, srcPixelData, srcBounds, srcPixelComponents, srcPixelDepth, srcRowBytes, dstPixelData, dstBounds, dstPixelComponents, dstBitDepth, dstRowBytes);
         
     } else {
         ///other pixel components means you want to copy only...
@@ -1152,9 +1151,6 @@
         setPersistentMessage(OFX::Message::eMessageError, "", "OFX Host gave image with wrong scale or field properties");
         OFX::throwSuiteStatusException(kOfxStatFailed);
     }
-    
-   
-
 
     void* dstPixelData = NULL;
     OfxRectI bounds;
@@ -1337,15 +1333,32 @@
     }
     assert(downscaleLevels >= 0);
 
-    if ((_ocio->isIdentity(args.time) && (!kSupportsRenderScale || renderMipmapLevel == 0))) {
-        // no colorspace conversion, just read file
+    int premult_i;
+    _premult->getValue(premult_i);
+    OFX::PreMultiplicationEnum premult = (OFX::PreMultiplicationEnum)premult_i;
+    // force premult for non-RGBA pixelComponents
+    if (pixelComponents == OFX::ePixelComponentRGB) {
+        premult = OFX::eImageOpaque;
+    } else if (pixelComponents == OFX::ePixelComponentAlpha) {
+        premult = OFX::eImagePreMultiplied;
+    }
+
+    // we have to do the final premultiplication if:
+    // - pixelComponents is RGBA
+    //  AND
+    //   - buffer is PreMultiplied AND OCIO is not identity (OCIO works only on unpremultiplied data)
+    //   OR
+    //   - premult is unpremultiplied
+    bool mustPremult = ((pixelComponents == OFX::ePixelComponentRGBA) &&
+                        ((premult == OFX::eImagePreMultiplied && !_ocio->isIdentity(args.time)) ||
+                         premult == OFX::eImageUnPreMultiplied));
+
+    if (!mustPremult && _ocio->isIdentity(args.time) && (!kSupportsRenderScale || renderMipmapLevel == 0)) {
+        // no colorspace conversion, no premultiplication, no proxy, just read file
+        //printf("decode\n");
         decode(filename, sequenceTime, args.renderWindow, dstPixelDataF, bounds, pixelComponents, dstRowBytes);
+
     } else {
-        
-        int premult_i;
-        _premult->getValue(premult_i);
-        OFX::PreMultiplicationEnum premult = (OFX::PreMultiplicationEnum)premult_i;
-        
         int pixelBytes = getPixelBytes(pixelComponents, bitDepth);
         int tmpRowBytes = (renderWindowFullRes.x2-renderWindowFullRes.x1) * pixelBytes;
         size_t memSize = (size_t)(renderWindowFullRes.y2-renderWindowFullRes.y1) * tmpRowBytes;
@@ -1353,32 +1366,23 @@
         float *tmpPixelData = (float*)mem.lock();
 
         // read file
+        //printf("decode\n");
         if (!useProxy) {
             decode(filename, sequenceTime, renderWindowFullRes, tmpPixelData, renderWindowFullRes, pixelComponents, tmpRowBytes);
         } else {
             decode(proxyFile, sequenceTime, renderWindowFullRes, tmpPixelData, renderWindowFullRes, pixelComponents, tmpRowBytes);
         }
 
-        // force premult for non-RGBA pixelComponents
-        if (pixelComponents == OFX::ePixelComponentRGB) {
-            premult = OFX::eImageOpaque;
-        } else if (pixelComponents == OFX::ePixelComponentAlpha) {
-            premult = OFX::eImagePreMultiplied;
-        }
-        // we have to do the final premultiplication if:
-        // - pixelComponents is RGBA
-        //  AND
-        //   - buffer is PreMultiplied AND OCIO is not identity (OCIO works only on unpremultiplied data)
-        //   OR
-        //   - premult is unpremultiplied
-        bool mustPremult = ((pixelComponents == OFX::ePixelComponentRGBA) &&
-                            ((premult == OFX::eImagePreMultiplied && !_ocio->isIdentity(args.time)) ||
-                             premult == OFX::eImageUnPreMultiplied));
         ///do the color-space conversion
         if (!_ocio->isIdentity(args.time) && pixelComponents != OFX::ePixelComponentAlpha) {
             if (premult == OFX::eImagePreMultiplied) {
+                assert(pixelComponents == OFX::ePixelComponentRGBA);
+                //printf("unpremult\n");
+                //tmpPixelData[0] = tmpPixelData[1] = tmpPixelData[2] = tmpPixelData[3] = 0.5;
                 unPremultPixelData(renderWindowFullRes, tmpPixelData, renderWindowFullRes, pixelComponents, bitDepth, tmpRowBytes, tmpPixelData, renderWindowFullRes, pixelComponents, bitDepth, tmpRowBytes);
+                //assert(tmpPixelData[0] == 1. && tmpPixelData[1] == 1. && tmpPixelData[2] == 1. && tmpPixelData[3] == 0.5);
             }
+            //printf("OCIO\n");
             _ocio->apply(args.time, renderWindowFullRes, tmpPixelData, renderWindowFullRes, pixelComponents, tmpRowBytes);
         }
         
@@ -1386,26 +1390,35 @@
             if (!mustPremult) {
                 // we can write directly to dstPixelData
                 /// adjust the scale to match the given output image
-                scalePixelData(args.renderWindow,renderWindowFullRes,(unsigned int)downscaleLevels,tmpPixelData, pixelComponents,
+                //printf("scale (no premult)\n");
+                scalePixelData(args.renderWindow,renderWindowFullRes,(unsigned int)downscaleLevels, tmpPixelData, pixelComponents,
                                bitDepth, renderWindowFullRes, tmpRowBytes, dstPixelData,
                                pixelComponents, bitDepth, bounds, dstRowBytes);
             } else {
                 // allocate a temporary image (we must avoid reading from dstPixelData, in case several threads are rendering the same area)
                 OFX::ImageMemory mem2(memSize, this);
-                void *scaledPixelData = mem2.lock();
+                float *scaledPixelData = (float*)mem2.lock();
 
                 /// adjust the scale to match the given output image
-                scalePixelData(args.renderWindow,renderWindowFullRes,(unsigned int)downscaleLevels,tmpPixelData, pixelComponents,
+                //printf("scale\n");
+                scalePixelData(args.renderWindow,renderWindowFullRes,(unsigned int)downscaleLevels, tmpPixelData, pixelComponents,
                                bitDepth, renderWindowFullRes, tmpRowBytes, scaledPixelData,
                                pixelComponents, bitDepth, bounds, dstRowBytes);
                 // apply premult
+                //printf("premult\n");
+                //scaledPixelData[0] = scaledPixelData[1] = scaledPixelData[2] = 1.; scaledPixelData[3] = 0.5;
                 premultPixelData(args.renderWindow, scaledPixelData, bounds, pixelComponents, bitDepth, dstRowBytes, dstPixelData, bounds, pixelComponents, bitDepth, dstRowBytes);
+                //assert(dstPixelDataF[0] == 0.5 && dstPixelDataF[1] == 0.5 && dstPixelDataF[2] == 0.5 && dstPixelDataF[3] == 0.5);
             }
         } else {
             // copy
             if (mustPremult) {
+                //printf("premult (no scale)\n");
+                //tmpPixelData[0] = tmpPixelData[1] = tmpPixelData[2] = 1.; tmpPixelData[3] = 0.5;
                 premultPixelData(args.renderWindow, tmpPixelData, renderWindowFullRes, pixelComponents, bitDepth, tmpRowBytes, dstPixelData, bounds, pixelComponents, bitDepth, dstRowBytes);
+                //assert(dstPixelDataF[0] == 0.5 && dstPixelDataF[1] == 0.5 && dstPixelDataF[2] == 0.5 && dstPixelDataF[3] == 0.5);
             } else {
+                //printf("copy (no premult no scale)\n");
                 copyPixelData(args.renderWindow, tmpPixelData, renderWindowFullRes, pixelComponents, bitDepth, tmpRowBytes, dstPixelData, bounds, pixelComponents, bitDepth, dstRowBytes);
             }
         }
@@ -1455,14 +1468,7 @@
         } else if (components == OFX::ePixelComponentAlpha) {
             premult = OFX::eImagePreMultiplied;
         }
-        int i;
-        for (i = 0 ; i < 4 && gOutputComponentsMap[i] != components; ++i) {
-        }
-        if (i >= 4) {
-            ///set the first supported component
-            i = 0;
-        }
-        _outputComponents->setValue(i);
+        setOutputComponents(components);
         _premult->setValue((int)premult);
     }
 }
@@ -1599,9 +1605,9 @@
             _premult->setValue(OFX::eImagePreMultiplied);
         }
         onOutputComponentsParamChanged(comps);
-    } else if (paramName == kParamOutputPremult) {
+    } else if (paramName == kParamPremult) {
         int premult_i;
-        _outputPremult->getValue(premult_i);
+        _premult->getValue(premult_i);
         OFX::PreMultiplicationEnum premult = (OFX::PreMultiplicationEnum)premult_i;
         if (premult == OFX::eImagePreMultiplied) {
              OFX::PixelComponentEnum comps = getOutputComponents();
@@ -1626,12 +1632,14 @@
 void
 GenericReaderPlugin::setOutputComponents(OFX::PixelComponentEnum comps)
 {
-    for (int i = 0; i < 4; ++i) {
-        if (gOutputComponentsMap[i] == comps) {
-            _outputComponents->setValue(i);
-            break;
-        }
-    }
+    int i;
+    for (int i = 0; i < 4 && gOutputComponentsMap[i] != comps; ++i) {
+    }
+    if (i >= 4) {
+        // not found, set the first supported component
+        i = 0;
+    }
+    _outputComponents->setValue(i);
 }
 
 /* Override the clip preferences */
@@ -2063,23 +2071,14 @@
         param->setAnimates(true);
         param->setHint(kParamPremultHint);
         assert(param->getNOptions() == eImageOpaque);
-<<<<<<< HEAD
         param->appendOption(premultString(eImageOpaque), kParamPremultOptionOpaqueHint);
-        assert(param->getNOptions() == eImagePreMultiplied);
-        param->appendOption(premultString(eImagePreMultiplied), kParamPremultOptionPreMultipliedHint);
-        assert(param->getNOptions() == eImageUnPreMultiplied);
-        param->appendOption(premultString(eImageUnPreMultiplied), kParamPremultOptionUnPreMultipliedHint);
-        param->setDefault(eImagePreMultiplied); // images should be premultiplied in a compositing context
-=======
-        param->appendOption(premultString(eImageOpaque), kParamOutputPremultOptionOpaqueHint);
         if (gHostSupportsRGBA && supportsRGBA) {
             assert(param->getNOptions() == eImagePreMultiplied);
-            param->appendOption(premultString(eImagePreMultiplied), kParamOutputPremultOptionPreMultipliedHint);
+            param->appendOption(premultString(eImagePreMultiplied), kParamPremultOptionPreMultipliedHint);
             assert(param->getNOptions() == eImageUnPreMultiplied);
-            param->appendOption(premultString(eImageUnPreMultiplied), kParamOutputPremultOptionUnPreMultipliedHint);
+            param->appendOption(premultString(eImageUnPreMultiplied), kParamPremultOptionUnPreMultipliedHint);
             param->setDefault(eImagePreMultiplied); // images should be premultiplied in a compositing context
         }
->>>>>>> 35121808
         desc.addClipPreferencesSlaveParam(*param);
         page->addChild(*param);
     }
